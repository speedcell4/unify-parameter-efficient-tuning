import torch
import torch.nn as nn


def init_lisa_params(module):
    std = 1e-20
    if isinstance(module, nn.Linear):
        module.weight.data.normal_(mean=0.0, std=std)
        if module.bias is not None:
            module.bias.data.zero_()
    elif isinstance(module, nn.Embedding):
        module.weight.data.normal_(mean=0.0, std=std)
        if module.padding_idx is not None:
            module.weight.data[module.padding_idx].zero_()


def init_bias_mlp(module):
    std = 1e-3
    if isinstance(module, nn.Linear):
        module.weight.data.normal_(mean=0.0, std=std)
    if module.bias is not None:
        module.bias.data.zero_()


def init_bert_weights(module):
    """Initialize the weights."""
    if isinstance(module, (nn.Linear, nn.Embedding)):
        # std defaults to 0.02, this might need to be changed
        module.weight.data.normal_(mean=0.0, std=0.02)
    elif isinstance(module, nn.LayerNorm):
        module.bias.data.zero_()
        module.weight.data.fill_(1.0)
    if isinstance(module, nn.Linear) and module.bias is not None:
        module.bias.data.zero_()


def init_zero_weights(module):
    if isinstance(module, nn.Embedding):
        nn.init.constant_(module.weight, 0.0)


class Prefix(nn.Module):
    def __init__(self, args, config):
        super().__init__()

        # self.match_n_layer = config.decoder_layers if args.num_bias_layers < 0 else args.num_bias_layers
        self.match_n_layer = args.num_bias_layers
        self.match_n_head = config.decoder_attention_heads
        self.n_embd = config.d_model
        self.match_n_embd = self.n_embd // self.match_n_head

        self.mid_dim = args.mid_dim
        self.preseqlen = args.preseqlen
        self.prefix_dropout = args.prefix_dropout

        self.dropout = nn.Dropout(self.prefix_dropout)

        self.input_tokens = torch.arange(self.preseqlen).long()
        self.wte = nn.Embedding(self.preseqlen, self.n_embd)
        self.control_trans = nn.Sequential(
            nn.Linear(self.n_embd, self.mid_dim),
            nn.Tanh(),
            nn.Linear(self.mid_dim, self.match_n_layer * 2 * self.n_embd))

        self.wte_enc = nn.Embedding(self.preseqlen, self.n_embd)
        self.control_trans_enc = nn.Sequential(
            nn.Linear(self.n_embd, self.mid_dim),
            nn.Tanh(),
            nn.Linear(self.mid_dim, self.match_n_layer * 2 * self.n_embd))

        self.wte2 = nn.Embedding(self.preseqlen, self.n_embd)
        self.control_trans2 = nn.Sequential(
            nn.Linear(self.n_embd, self.mid_dim),
            nn.Tanh(),
            nn.Linear(self.mid_dim, self.match_n_layer * 2 * self.n_embd))

        # if args.lisa_option == "cross_attn":
        #     self.apply(init_lisa_params)

    def forward(self, bsz, nsamples=1, device="gpu"):
        old_bsz = bsz
        bsz = bsz * nsamples
        input_tokens = self.input_tokens.unsqueeze(0).expand(bsz, -1).to(device)
        temp_control = self.wte(input_tokens)
        past_key_values = self.control_trans(temp_control) #bsz, seqlen, layer*emb
        bsz, seqlen, _ = past_key_values.shape
        past_key_values = past_key_values.view(bsz, seqlen, self.match_n_layer * 2, self.match_n_head,
                                               self.match_n_embd)
        past_key_values = self.dropout(past_key_values)
        past_key_values = past_key_values.permute([2, 0, 3, 1, 4]).split(2)

        temp_control2 = self.wte2(input_tokens)
        past_key_values2 = self.control_trans2(temp_control2)  # bsz, seqlen, layer*emb
        past_key_values2 = past_key_values2.view(bsz, seqlen, self.match_n_layer * 2, self.match_n_head,
                                                 self.match_n_embd)
        past_key_values2 = self.dropout(past_key_values2)
        past_key_values2 = past_key_values2.permute([2, 0, 3, 1, 4]).split(2)

        input_tokens_enc = self.input_tokens.unsqueeze(0).expand(old_bsz, -1).to(device)
        temp_control_enc = self.wte_enc(input_tokens_enc)
        past_key_values_enc = self.control_trans_enc(temp_control_enc)  # bsz, seqlen, layer*emb
        bsz_enc, seqlen, _ = past_key_values_enc.shape
        past_key_values_enc = past_key_values_enc.view(bsz_enc, seqlen, self.match_n_layer * 2, self.match_n_head,
                                                       self.match_n_embd)
        past_key_values_enc = self.dropout(past_key_values_enc)
        past_key_values_enc = past_key_values_enc.permute([2, 0, 3, 1, 4]).split(2)

        result = []
        for i, key_val in enumerate(past_key_values):
            temp_dict = {'self': {"prev_key": key_val[0].contiguous().view(bsz*self.match_n_head, -1, self.match_n_embd),
                                  "prev_value": key_val[1].contiguous().view(bsz*self.match_n_head, -1, self.match_n_embd),
                                  "prev_key_padding_mask": torch.zeros(bsz, seqlen).to(key_val.device) #bsz, preseqlen
                                  },
                         }

            key_val2 = past_key_values2[i]
            temp_dict['encoder_decoder'] = {"prev_key": key_val2[0].contiguous().view(bsz*self.match_n_head, -1, self.match_n_embd),
                                            "prev_value": key_val2[1].contiguous().view(bsz*self.match_n_head, -1, self.match_n_embd),
                                            "prev_key_padding_mask": torch.zeros(bsz, seqlen).to(key_val2.device)
                                            }
            key_val_enc = past_key_values_enc[i]
            # at generation time, this is expanded automatically to the beam size
            temp_dict['encoder'] = {"prev_key": key_val_enc[0].contiguous().view(old_bsz*self.match_n_head, -1, self.match_n_embd),
                                    "prev_value": key_val_enc[1].contiguous().view(old_bsz*self.match_n_head, -1, self.match_n_embd),
                                    "prev_key_padding_mask": torch.zeros(bsz_enc, seqlen).to(key_val_enc.device)
                                    }
            result.append(temp_dict)
        return result


class PrefixDirectInit(nn.Module):
    def __init__(self, args, config):
        super().__init__()

        # self.match_n_layer = config.decoder_layers if args.num_bias_layers < 0 else args.num_bias_layers
        self.match_n_layer = args.num_bias_layers
        self.match_n_head = config.decoder_attention_heads
        self.n_embd = config.d_model
        self.match_n_embd = self.n_embd // self.match_n_head

        self.mid_dim = args.mid_dim
        self.preseqlen = args.preseqlen
        self.prefix_dropout = args.prefix_dropout

        self.dropout = nn.Dropout(self.prefix_dropout)
        self.input_tokens = torch.arange(self.preseqlen).long()
        self.encoder_attn_key = nn.ModuleList([nn.Embedding(self.preseqlen, self.n_embd)
                                                for _ in range(self.match_n_layer)])
        self.encoder_attn_value = nn.ModuleList([nn.Embedding(self.preseqlen, self.n_embd)
                                               for _ in range(self.match_n_layer)])
        self.decoder_self_attn_key = nn.ModuleList([nn.Embedding(self.preseqlen, self.n_embd)
                                                     for _ in range(self.match_n_layer)])
        self.decoder_self_attn_value = nn.ModuleList([nn.Embedding(self.preseqlen, self.n_embd)
                                                    for _ in range(self.match_n_layer)])

        self.decoder_cross_attn_key = nn.ModuleList([nn.Embedding(self.preseqlen, self.n_embd)
                                                      for _ in range(self.match_n_layer)])
        self.decoder_cross_attn_value = nn.ModuleList([nn.Embedding(self.preseqlen, self.n_embd)
                                                     for _ in range(self.match_n_layer)])

        # fixme: choose a favorable init method
        self.apply(init_bert_weights)
        # self.apply(init_zero_weights)

        # lisa mlp init
        # wte = nn.Embedding(self.preseqlen, self.n_embd)
        # control_trans = nn.Sequential(
        #     nn.Linear(self.n_embd, self.mid_dim),
        #     nn.Tanh(),
        #     nn.Linear(self.mid_dim, self.match_n_layer * 2 * self.n_embd))

        # wte_enc = nn.Embedding(self.preseqlen, self.n_embd)
        # control_trans_enc = nn.Sequential(
        #     nn.Linear(self.n_embd, self.mid_dim),
        #     nn.Tanh(),
        #     nn.Linear(self.mid_dim, self.match_n_layer * 2 * self.n_embd))

        # wte2 = nn.Embedding(self.preseqlen, self.n_embd)
        # control_trans2 = nn.Sequential(
        #     nn.Linear(self.n_embd, self.mid_dim),
        #     nn.Tanh(),
        #     nn.Linear(self.mid_dim, self.match_n_layer * 2 * self.n_embd))

        # def init_mlp_lisa_local(key_module, val_module, wte_t, control_t):
        #     key_val = control_t(wte_t(self.input_tokens))
        #     seqlen, _ = key_val.shape
        #     key_val = key_val.view(seqlen, self.match_n_layer * 2, self.n_embd)
        #     key_val = key_val.permute([1, 0, 2]).split(2)

        #     for i in range(self.match_n_layer):
        #         key_module[i].weight.data = key_val[i][0].data
        #         val_module[i].weight.data = key_val[i][1].data

        # # import pdb; pdb.set_trace()
        # init_mlp_lisa_local(self.decoder_self_attn_key, self.decoder_self_attn_value,
        #     wte, control_trans)

        # init_mlp_lisa_local(self.encoder_attn_key, self.encoder_attn_value,
        #     wte_enc, control_trans_enc)

        # init_mlp_lisa_local(self.decoder_cross_attn_key, self.decoder_cross_attn_value,
        #     wte2, control_trans2)



    def _shape(self, x, bsz):
        y = x.view(bsz, self.preseqlen, self.match_n_head, self.match_n_embd)
        y = y.permute([0, 2, 1, 3])
        y = y.contiguous().view(bsz * self.match_n_head, -1, self.match_n_embd)
        return y

    def forward(self, bsz, nsamples=1, device="cuda"):
        old_bsz = bsz
        bsz = bsz * nsamples
        input_tokens = self.input_tokens.unsqueeze(0).expand(bsz, -1).to(device)
        input_tokens_enc = self.input_tokens.unsqueeze(0).expand(old_bsz, -1).to(device)

        result = []
        for i, (enc_attn_k, enc_attn_v, dec_self_attn_k, dec_self_attn_v, dec_xattn_k, dec_xattn_v) in \
                enumerate(zip(self.encoder_attn_key, self.encoder_attn_value, self.decoder_self_attn_key,
                              self.decoder_self_attn_value, self.decoder_cross_attn_key, self.decoder_cross_attn_value)):
            temp_dict = {'self': {"prev_key": self._shape(dec_self_attn_k(input_tokens), bsz),
                                  "prev_value": self._shape(dec_self_attn_v(input_tokens), bsz),
                                  "prev_key_padding_mask": torch.zeros(bsz, self.preseqlen).to(device) #bsz, preseqlen
                                  },
                         'encoder_decoder': {"prev_key": self._shape(dec_xattn_k(input_tokens), bsz),
                                  "prev_value": self._shape(dec_xattn_v(input_tokens), bsz),
                                  "prev_key_padding_mask": torch.zeros(bsz, self.preseqlen).to(device)  #bsz, preseqlen
                                  },
                         'encoder': {"prev_key": self._shape(enc_attn_k(input_tokens_enc), old_bsz),
                                  "prev_value": self._shape(enc_attn_v(input_tokens_enc), old_bsz),
                                  "prev_key_padding_mask": torch.zeros(old_bsz, self.preseqlen).to(device) #bsz, preseqlen
                                  },
                        }
            result.append(temp_dict)
        return result


class MLP_Bias(nn.Module):
    def __init__(self, args, config):
        super().__init__()

        self.match_n_layer = config.decoder_layers if args.num_bias_layers < 0 else args.num_bias_layers
        self.match_n_head = config.decoder_attention_heads
        self.n_embd = config.d_model
        self.match_n_embd = self.n_embd // self.match_n_head

        self.mid_dim = args.mid_dim
        self.preseqlen = args.preseqlen
        self.prefix_dropout = args.prefix_dropout

        self.dropout = nn.Dropout(self.prefix_dropout)

        self.src_len = args.max_source_length + 2
        self.tgt_len = args.max_target_length + 2
        self.tgt_input_tokens = torch.arange(self.tgt_len).long()
        self.src_input_tokens = torch.arange(self.src_len).long()

        self.wte = nn.Embedding(self.tgt_len, self.n_embd)
        self.control_trans = nn.Sequential(
            nn.Linear(self.n_embd, self.mid_dim),
            nn.Tanh(),
            nn.Linear(self.mid_dim, self.match_n_layer * self.n_embd))

        self.wte_enc = nn.Embedding(self.src_len, self.n_embd)
        self.control_trans_enc = nn.Sequential(
            nn.Linear(self.n_embd, self.mid_dim),
            nn.Tanh(),
            nn.Linear(self.mid_dim, self.match_n_layer * self.n_embd))

        self.wte2 = nn.Embedding(self.tgt_len, self.n_embd)
        self.control_trans2 = nn.Sequential(
            nn.Linear(self.n_embd, self.mid_dim),
            nn.Tanh(),
            nn.Linear(self.mid_dim, self.match_n_layer * self.n_embd))

        self.apply(init_bias_mlp)
        # initialization
        nn.init.constant_(self.wte.weight, 0.0)
        nn.init.constant_(self.wte_enc.weight, 0.0)
        nn.init.constant_(self.wte2.weight, 0.0)

    def forward(self, bsz, nsamples=1, device="cuda"):
        temp_control = self.wte(self.tgt_input_tokens.to(self.device))
        past_key_values = self.control_trans(temp_control)  # tgt_len, layer*emb
        past_key_values = past_key_values.view(self.tgt_len, self.match_n_layer, self.n_embd)
        past_key_values = self.dropout(past_key_values)

        temp_control2 = self.wte2(self.tgt_input_tokens.to(self.device))
        past_key_values2 = self.control_trans2(temp_control2)  # tgt_len, layer*emb
        past_key_values2 = past_key_values2.view(self.tgt_len, self.match_n_layer, self.n_embd)
        past_key_values2 = self.dropout(past_key_values2)

        temp_control_enc = self.wte_enc(self.src_input_tokens.to(self.device))
        past_key_values_enc = self.control_trans_enc(temp_control_enc)  # src_len, layer*emb
        past_key_values_enc = past_key_values_enc.view(self.src_len, self.match_n_layer, self.n_embd)
        past_key_values_enc = self.dropout(past_key_values_enc)

        result = []
        for ii in range(self.match_n_layer):
            temp_dict = {"encoder": past_key_values_enc[:, ii, :],
                         "self": past_key_values[:, ii, :],
                         "encoder_decoder": past_key_values2[:, ii, :]}
            result.append(temp_dict)
        return result


class Bias(nn.Module):
    def __init__(self, args, config):
        super().__init__()
        self.args = args
        self.match_n_layer = config.decoder_layers if args.num_bias_layers < 0 else args.num_bias_layers
        self.n_embd = config.d_model

        # Option 1: a simple version, no transformations, each attention layer has its own bias parameters
        self.encoder_attn_bias = nn.ModuleList([nn.Embedding(args.max_source_length + 2, self.n_embd)
                                                for _ in range(self.match_n_layer)])
        self.decoder_self_attn_bias = nn.ModuleList([nn.Embedding(args.max_target_length + 2, self.n_embd)
                                                     for _ in range(self.match_n_layer)])

        self.decoder_cross_attn_bias = nn.ModuleList([nn.Embedding(args.max_target_length + 2, self.n_embd)
                                                      for _ in range(self.match_n_layer)])
        for embed in self.encoder_attn_bias:
            assert isinstance(embed, nn.Embedding)
            nn.init.constant_(embed.weight, 0.0)
        for embed in self.decoder_self_attn_bias:
            assert isinstance(embed, nn.Embedding)
            nn.init.constant_(embed.weight, 0.0)
        for embed in self.decoder_cross_attn_bias:
            assert isinstance(embed, nn.Embedding)
            nn.init.constant_(embed.weight, 0.0)

    def forward(self, bsz, nsamples=1, device="cuda"):
        result = []
        max_src_len = self.args.max_source_length + 2
        max_tgt_len = self.args.max_target_length + 2

        src_positions = torch.arange(0, max_src_len, dtype=torch.long, device=device)
        tgt_positions = torch.arange(0, max_tgt_len, dtype=torch.long, device=device)
        for ii in range(self.match_n_layer):
            temp_dict = {"encoder": self.encoder_attn_bias[ii].forward(src_positions),
                         "self": self.decoder_self_attn_bias[ii].forward(tgt_positions),
                         "encoder_decoder": self.decoder_cross_attn_bias[ii].forward(tgt_positions)}
            result.append(temp_dict)
        return


class Adapter_Layer(nn.Module):
    def __init__(self, config, dropout=0):
        super().__init__()
        self.n_embd = config.d_model
        self.down_size = config.preseqlen
        # self.non_linearity = args.non_linearity  # use ReLU by default
        self.layer_norm_before = True

        self.adapter_layer_norm_before = nn.LayerNorm(self.n_embd)
        self.down_proj = nn.Linear(self.n_embd, self.down_size)
        self.non_linear_func = nn.ReLU()
        self.up_proj = nn.Linear(self.down_size, self.n_embd)

        self.dropout = dropout

        if config.init_with_bert:
            self.apply(init_bert_weights)

<<<<<<< HEAD
    def forward(self, x, if_residual=True):
=======
    def forward(self, x, add_residual=True):
>>>>>>> cc6ff1db
        residual = x
        down = self.non_linear_func(self.down_proj(self.adapter_layer_norm_before(x)))
        down = nn.functional.dropout(down, p=self.dropout, training=self.training)
        up = self.up_proj(down)

<<<<<<< HEAD
        if if_residual:
=======
        if add_residual:
>>>>>>> cc6ff1db
            output = up + residual
        else:
            output = up

        return output


class Adapter(nn.Module):
    def __init__(self, args, config):
        super().__init__()
        self.num_layers = args.num_bias_layers
        self.encoder_adapters = nn.ModuleList([Adapter_Layer(config) for _ in range(args.num_bias_layers)])
        self.decoder_adapters = nn.ModuleList([Adapter_Layer(config) for _ in range(args.num_bias_layers)])

    def forward(self, bsz, nsamples=1, device="cuda"):
        results = []
        for ii in range(self.num_layers):
            results.append({"encoder_adapters": self.encoder_adapters[ii],
                            "decoder_adapters": self.decoder_adapters[ii]})
        return results


class Prefix_Adapter(nn.Module):
    def __init__(self, args, config):
        super().__init__()
        self.prefix = Prefix(args, config)
        self.adapters = Adapter(args, config)

    def forward(self, bsz, nsamples=1, device="cuda"):
        prefix = self.prefix(bsz, nsamples, device)
        adapters = self.adapters(bsz)

        for ii, dic in enumerate(adapters):
            for key, value in dic.items():
                prefix[ii][key] = value
        return prefix


# class InputBias(nn.Module):
    # def __init__(self, args):
    #     super().__init__()
    #     self.args = args
    #
    #     self.prefix_embs = nn.Embedding(args.max_source_length + 2, self.n_embd)
    #     # Option 1: a simple version, no transformations, each attention layer has its own bias parameters
    #     self.encoder_attn_bias = nn.ModuleList([nn.Embedding(args.max_source_length + 2, self.n_embd)
    #                                             for _ in range(self.match_n_layer)])
    #     self.decoder_self_attn_bias = nn.ModuleList([nn.Embedding(args.max_target_length + 2, self.n_embd)
    #                                                  for _ in range(self.match_n_layer)])
    #
    #     self.decoder_cross_attn_bias = nn.ModuleList([nn.Embedding(args.max_target_length + 2, self.n_embd)
    #                                                   for _ in range(self.match_n_layer)])
    #     for embed in self.encoder_attn_bias:
    #         assert isinstance(embed, nn.Embedding)
    #         nn.init.constant_(embed.weight, 0.0)
    #     for embed in self.decoder_self_attn_bias:
    #         assert isinstance(embed, nn.Embedding)
    #         nn.init.constant_(embed.weight, 0.0)
    #     for embed in self.decoder_cross_attn_bias:
    #         assert isinstance(embed, nn.Embedding)
    #         nn.init.constant_(embed.weight, 0.0)
    #
    # def forward(self, bsz, nsamples=1, device="gpu"):
    #     result = []
    #     max_src_len = self.args.max_source_length + 2
    #     max_tgt_len = self.args.max_target_length + 2
    #
    #     src_positions = torch.arange(0, max_src_len, dtype=torch.long, device=device)
    #     tgt_positions = torch.arange(0, max_tgt_len, dtype=torch.long, device=device)
    #     for ii in range(self.match_n_layer):
    #         temp_dict = {"encoder": self.encoder_attn_bias[ii].forward(src_positions),
    #                      "self": self.decoder_self_attn_bias[ii].forward(tgt_positions),
    #                      "encoder_decoder": self.decoder_cross_attn_bias[ii].forward(tgt_positions)}
    #         result.append(temp_dict)
    #     return result
<|MERGE_RESOLUTION|>--- conflicted
+++ resolved
@@ -363,21 +363,14 @@
         if config.init_with_bert:
             self.apply(init_bert_weights)
 
-<<<<<<< HEAD
-    def forward(self, x, if_residual=True):
-=======
+
     def forward(self, x, add_residual=True):
->>>>>>> cc6ff1db
         residual = x
         down = self.non_linear_func(self.down_proj(self.adapter_layer_norm_before(x)))
         down = nn.functional.dropout(down, p=self.dropout, training=self.training)
         up = self.up_proj(down)
 
-<<<<<<< HEAD
-        if if_residual:
-=======
         if add_residual:
->>>>>>> cc6ff1db
             output = up + residual
         else:
             output = up
