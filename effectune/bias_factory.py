import torch
import torch.nn as nn


def init_lisa_params(module):
    std = 1e-20
    if isinstance(module, nn.Linear):
        module.weight.data.normal_(mean=0.0, std=std)
        if module.bias is not None:
            module.bias.data.zero_()
    elif isinstance(module, nn.Embedding):
        module.weight.data.normal_(mean=0.0, std=std)
        if module.padding_idx is not None:
            module.weight.data[module.padding_idx].zero_()


def init_bias_mlp(module):
    std = 1e-2
    if isinstance(module, nn.Linear):
        module.weight.data.normal_(mean=0.0, std=std)
        if module.bias is not None:
            module.bias.data.zero_()


def init_bert_weights(module):
    """Initialize the weights."""
    if isinstance(module, (nn.Linear, nn.Embedding)):
        # std defaults to 0.02, this might need to be changed
        module.weight.data.normal_(mean=0.0, std=0.02)
    elif isinstance(module, nn.LayerNorm):
        module.bias.data.zero_()
        module.weight.data.fill_(1.0)
    if isinstance(module, nn.Linear) and module.bias is not None:
        module.bias.data.zero_()


def init_zero_weights(module):
    if isinstance(module, nn.Embedding):
        nn.init.constant_(module.weight, 0.0)


class Prefix(nn.Module):
    def __init__(self, args, config):
        super().__init__()

        # self.match_n_layer = config.decoder_layers if args.num_bias_layers < 0 else args.num_bias_layers
        self.match_n_layer = args.num_bias_layers
        self.match_n_head = config.decoder_attention_heads
        self.n_embd = config.d_model
        self.match_n_embd = self.n_embd // self.match_n_head

        self.mid_dim = args.mid_dim
        self.preseqlen = args.preseqlen
        self.prefix_dropout = args.prefix_dropout

        self.dropout = nn.Dropout(self.prefix_dropout)

        self.input_tokens = torch.arange(self.preseqlen).long()
        self.wte = nn.Embedding(self.preseqlen, self.n_embd)
        self.control_trans = nn.Sequential(
            nn.Linear(self.n_embd, self.mid_dim),
            nn.Tanh(),
            nn.Linear(self.mid_dim, self.match_n_layer * 2 * self.n_embd))

        self.wte_enc = nn.Embedding(self.preseqlen, self.n_embd)
        self.control_trans_enc = nn.Sequential(
            nn.Linear(self.n_embd, self.mid_dim),
            nn.Tanh(),
            nn.Linear(self.mid_dim, self.match_n_layer * 2 * self.n_embd))

        self.wte2 = nn.Embedding(self.preseqlen, self.n_embd)
        self.control_trans2 = nn.Sequential(
            nn.Linear(self.n_embd, self.mid_dim),
            nn.Tanh(),
            nn.Linear(self.mid_dim, self.match_n_layer * 2 * self.n_embd))

        # if args.lisa_option == "cross_attn":
        #     self.apply(init_lisa_params)

    def forward(self, bsz, nsamples=1, device="gpu"):
        old_bsz = bsz
        bsz = bsz * nsamples
        input_tokens = self.input_tokens.unsqueeze(0).expand(bsz, -1).to(device)
        temp_control = self.wte(input_tokens)
        past_key_values = self.control_trans(temp_control) #bsz, seqlen, layer*emb
        bsz, seqlen, _ = past_key_values.shape
        past_key_values = past_key_values.view(bsz, seqlen, self.match_n_layer * 2, self.match_n_head,
                                               self.match_n_embd)
        past_key_values = self.dropout(past_key_values)
        past_key_values = past_key_values.permute([2, 0, 3, 1, 4]).split(2)

        temp_control2 = self.wte2(input_tokens)
        past_key_values2 = self.control_trans2(temp_control2)  # bsz, seqlen, layer*emb
        past_key_values2 = past_key_values2.view(bsz, seqlen, self.match_n_layer * 2, self.match_n_head,
                                                 self.match_n_embd)
        past_key_values2 = self.dropout(past_key_values2)
        past_key_values2 = past_key_values2.permute([2, 0, 3, 1, 4]).split(2)

        input_tokens_enc = self.input_tokens.unsqueeze(0).expand(old_bsz, -1).to(device)
        temp_control_enc = self.wte_enc(input_tokens_enc)
        past_key_values_enc = self.control_trans_enc(temp_control_enc)  # bsz, seqlen, layer*emb
        bsz_enc, seqlen, _ = past_key_values_enc.shape
        past_key_values_enc = past_key_values_enc.view(bsz_enc, seqlen, self.match_n_layer * 2, self.match_n_head,
                                                       self.match_n_embd)
        past_key_values_enc = self.dropout(past_key_values_enc)
        past_key_values_enc = past_key_values_enc.permute([2, 0, 3, 1, 4]).split(2)

        result = []
        for i, key_val in enumerate(past_key_values):
            temp_dict = {'self': {"prev_key": key_val[0].contiguous().view(bsz*self.match_n_head, -1, self.match_n_embd),
                                  "prev_value": key_val[1].contiguous().view(bsz*self.match_n_head, -1, self.match_n_embd),
                                  "prev_key_padding_mask": torch.zeros(bsz, seqlen).to(key_val.device) #bsz, preseqlen
                                  },
                         }

            key_val2 = past_key_values2[i]
            temp_dict['encoder_decoder'] = {"prev_key": key_val2[0].contiguous().view(bsz*self.match_n_head, -1, self.match_n_embd),
                                            "prev_value": key_val2[1].contiguous().view(bsz*self.match_n_head, -1, self.match_n_embd),
                                            "prev_key_padding_mask": torch.zeros(bsz, seqlen).to(key_val2.device)
                                            }
            key_val_enc = past_key_values_enc[i]
            # at generation time, this is expanded automatically to the beam size
            temp_dict['encoder'] = {"prev_key": key_val_enc[0].contiguous().view(old_bsz*self.match_n_head, -1, self.match_n_embd),
                                    "prev_value": key_val_enc[1].contiguous().view(old_bsz*self.match_n_head, -1, self.match_n_embd),
                                    "prev_key_padding_mask": torch.zeros(bsz_enc, seqlen).to(key_val_enc.device)
                                    }
            result.append(temp_dict)
        return result


class PrefixDirectInit(nn.Module):
    def __init__(self, args, config):
        super().__init__()

        # self.match_n_layer = config.decoder_layers if args.num_bias_layers < 0 else args.num_bias_layers
        self.match_n_layer = args.num_bias_layers
        self.match_n_head = config.decoder_attention_heads
        self.n_embd = config.d_model
        self.match_n_embd = self.n_embd // self.match_n_head

        self.mid_dim = args.mid_dim
        self.preseqlen = args.preseqlen
        self.prefix_dropout = args.prefix_dropout

        self.dropout = nn.Dropout(self.prefix_dropout)
        self.input_tokens = torch.arange(self.preseqlen).long()
        self.encoder_attn_key = nn.ModuleList([nn.Embedding(self.preseqlen, self.n_embd)
                                                for _ in range(self.match_n_layer)])
        self.encoder_attn_value = nn.ModuleList([nn.Embedding(self.preseqlen, self.n_embd)
                                               for _ in range(self.match_n_layer)])
        self.decoder_self_attn_key = nn.ModuleList([nn.Embedding(self.preseqlen, self.n_embd)
                                                     for _ in range(self.match_n_layer)])
        self.decoder_self_attn_value = nn.ModuleList([nn.Embedding(self.preseqlen, self.n_embd)
                                                    for _ in range(self.match_n_layer)])

        self.decoder_cross_attn_key = nn.ModuleList([nn.Embedding(self.preseqlen, self.n_embd)
                                                      for _ in range(self.match_n_layer)])
        self.decoder_cross_attn_value = nn.ModuleList([nn.Embedding(self.preseqlen, self.n_embd)
                                                     for _ in range(self.match_n_layer)])

        # fixme: choose a favorable init method
        self.apply(init_bert_weights)
        # self.apply(init_zero_weights)

        # lisa mlp init
        # wte = nn.Embedding(self.preseqlen, self.n_embd)
        # control_trans = nn.Sequential(
        #     nn.Linear(self.n_embd, self.mid_dim),
        #     nn.Tanh(),
        #     nn.Linear(self.mid_dim, self.match_n_layer * 2 * self.n_embd))

        # wte_enc = nn.Embedding(self.preseqlen, self.n_embd)
        # control_trans_enc = nn.Sequential(
        #     nn.Linear(self.n_embd, self.mid_dim),
        #     nn.Tanh(),
        #     nn.Linear(self.mid_dim, self.match_n_layer * 2 * self.n_embd))

        # wte2 = nn.Embedding(self.preseqlen, self.n_embd)
        # control_trans2 = nn.Sequential(
        #     nn.Linear(self.n_embd, self.mid_dim),
        #     nn.Tanh(),
        #     nn.Linear(self.mid_dim, self.match_n_layer * 2 * self.n_embd))

        # def init_mlp_lisa_local(key_module, val_module, wte_t, control_t):
        #     key_val = control_t(wte_t(self.input_tokens))
        #     seqlen, _ = key_val.shape
        #     key_val = key_val.view(seqlen, self.match_n_layer * 2, self.n_embd)
        #     key_val = key_val.permute([1, 0, 2]).split(2)

        #     for i in range(self.match_n_layer):
        #         key_module[i].weight.data = key_val[i][0].data
        #         val_module[i].weight.data = key_val[i][1].data

        # # import pdb; pdb.set_trace()
        # init_mlp_lisa_local(self.decoder_self_attn_key, self.decoder_self_attn_value,
        #     wte, control_trans)

        # init_mlp_lisa_local(self.encoder_attn_key, self.encoder_attn_value,
        #     wte_enc, control_trans_enc)

        # init_mlp_lisa_local(self.decoder_cross_attn_key, self.decoder_cross_attn_value,
        #     wte2, control_trans2)



    def _shape(self, x, bsz):
        y = x.view(bsz, self.preseqlen, self.match_n_head, self.match_n_embd)
        y = y.permute([0, 2, 1, 3])
        y = y.contiguous().view(bsz * self.match_n_head, -1, self.match_n_embd)
        return y

    def forward(self, bsz, nsamples=1, device="cuda"):
        old_bsz = bsz
        bsz = bsz * nsamples
        input_tokens = self.input_tokens.unsqueeze(0).expand(bsz, -1).to(device)
        input_tokens_enc = self.input_tokens.unsqueeze(0).expand(old_bsz, -1).to(device)

        result = []
        for i, (enc_attn_k, enc_attn_v, dec_self_attn_k, dec_self_attn_v, dec_xattn_k, dec_xattn_v) in \
                enumerate(zip(self.encoder_attn_key, self.encoder_attn_value, self.decoder_self_attn_key,
                              self.decoder_self_attn_value, self.decoder_cross_attn_key, self.decoder_cross_attn_value)):
            temp_dict = {'self': {"prev_key": self._shape(dec_self_attn_k(input_tokens), bsz),
                                  "prev_value": self._shape(dec_self_attn_v(input_tokens), bsz),
                                  "prev_key_padding_mask": torch.zeros(bsz, self.preseqlen).to(device) #bsz, preseqlen
                                  },
                         'encoder_decoder': {"prev_key": self._shape(dec_xattn_k(input_tokens), bsz),
                                  "prev_value": self._shape(dec_xattn_v(input_tokens), bsz),
                                  "prev_key_padding_mask": torch.zeros(bsz, self.preseqlen).to(device)  #bsz, preseqlen
                                  },
                         'encoder': {"prev_key": self._shape(enc_attn_k(input_tokens_enc), old_bsz),
                                  "prev_value": self._shape(enc_attn_v(input_tokens_enc), old_bsz),
                                  "prev_key_padding_mask": torch.zeros(old_bsz, self.preseqlen).to(device) #bsz, preseqlen
                                  },
                        }
            result.append(temp_dict)
        return result


class MLP_Bias(nn.Module):
    def __init__(self, args, config):
        super().__init__()

        self.match_n_layer = config.decoder_layers if args.num_bias_layers < 0 else args.num_bias_layers
        self.match_n_head = config.decoder_attention_heads
        self.n_embd = config.d_model
        self.match_n_embd = self.n_embd // self.match_n_head

        self.mid_dim = args.mid_dim
        self.preseqlen = args.preseqlen
        self.prefix_dropout = args.prefix_dropout

        self.dropout = nn.Dropout(self.prefix_dropout)

        self.src_len = config.max_source_length + 2
        self.tgt_len = config.max_target_length + 2
        self.tgt_input_tokens = torch.arange(self.tgt_len).long()
        self.src_input_tokens = torch.arange(self.src_len).long()

        self.wte = nn.Embedding(self.tgt_len, self.n_embd)
        self.control_trans = nn.Sequential(
            nn.Linear(self.n_embd, self.mid_dim),
            nn.Tanh(),
            nn.Linear(self.mid_dim, self.match_n_layer * self.n_embd))

        self.wte_enc = nn.Embedding(self.src_len, self.n_embd)
        self.control_trans_enc = nn.Sequential(
            nn.Linear(self.n_embd, self.mid_dim),
            nn.Tanh(),
            nn.Linear(self.mid_dim, self.match_n_layer * self.n_embd))

        self.wte2 = nn.Embedding(self.tgt_len, self.n_embd)
        self.control_trans2 = nn.Sequential(
            nn.Linear(self.n_embd, self.mid_dim),
            nn.Tanh(),
            nn.Linear(self.mid_dim, self.match_n_layer * self.n_embd))

        self.apply(init_bias_mlp)
        # # initialization
        # nn.init.constant_(self.wte.weight, 0.0)
        # nn.init.constant_(self.wte_enc.weight, 0.0)
        # nn.init.constant_(self.wte2.weight, 0.0)

    def forward(self, bsz, nsamples=1, device="cuda"):
        temp_control = self.wte(self.tgt_input_tokens.to(device))
        past_key_values = self.control_trans(temp_control)  # tgt_len, layer*emb
        past_key_values = past_key_values.view(self.tgt_len, self.match_n_layer, self.n_embd)
        past_key_values = self.dropout(past_key_values)

        temp_control2 = self.wte2(self.tgt_input_tokens.to(device))
        past_key_values2 = self.control_trans2(temp_control2)  # tgt_len, layer*emb
        past_key_values2 = past_key_values2.view(self.tgt_len, self.match_n_layer, self.n_embd)
        past_key_values2 = self.dropout(past_key_values2)

        temp_control_enc = self.wte_enc(self.src_input_tokens.to(device))
        past_key_values_enc = self.control_trans_enc(temp_control_enc)  # src_len, layer*emb
        past_key_values_enc = past_key_values_enc.view(self.src_len, self.match_n_layer, self.n_embd)
        past_key_values_enc = self.dropout(past_key_values_enc)

        result = []
        for ii in range(self.match_n_layer):
            temp_dict = {"encoder": past_key_values_enc[:, ii, :],
                         "self": past_key_values[:, ii, :],
                         "encoder_decoder": past_key_values2[:, ii, :]}
            result.append(temp_dict)
        return result


class Bias(nn.Module):
    def __init__(self, args, config):
        super().__init__()
        self.args = args
        self.match_n_layer = config.decoder_layers if args.num_bias_layers < 0 else args.num_bias_layers
        self.n_embd = config.d_model

        # Option 1: a simple version, no transformations, each attention layer has its own bias parameters
        self.encoder_attn_bias = nn.ModuleList([nn.Embedding(args.max_source_length + 2, self.n_embd)
                                                for _ in range(self.match_n_layer)])
        self.decoder_self_attn_bias = nn.ModuleList([nn.Embedding(args.max_target_length + 2, self.n_embd)
                                                     for _ in range(self.match_n_layer)])

        self.decoder_cross_attn_bias = nn.ModuleList([nn.Embedding(args.max_target_length + 2, self.n_embd)
                                                      for _ in range(self.match_n_layer)])
        for embed in self.encoder_attn_bias:
            assert isinstance(embed, nn.Embedding)
            nn.init.constant_(embed.weight, 0.0)
        for embed in self.decoder_self_attn_bias:
            assert isinstance(embed, nn.Embedding)
            nn.init.constant_(embed.weight, 0.0)
        for embed in self.decoder_cross_attn_bias:
            assert isinstance(embed, nn.Embedding)
            nn.init.constant_(embed.weight, 0.0)

    def forward(self, bsz, nsamples=1, device="cuda"):
        result = []
        max_src_len = self.args.max_source_length + 2
        max_tgt_len = self.args.max_target_length + 2

        src_positions = torch.arange(0, max_src_len, dtype=torch.long, device=device)
        tgt_positions = torch.arange(0, max_tgt_len, dtype=torch.long, device=device)
        for ii in range(self.match_n_layer):
            temp_dict = {"encoder": self.encoder_attn_bias[ii].forward(src_positions),
                         "self": self.decoder_self_attn_bias[ii].forward(tgt_positions),
                         "encoder_decoder": self.decoder_cross_attn_bias[ii].forward(tgt_positions)}
            result.append(temp_dict)
        return


class Adapter_Layer(nn.Module):
<<<<<<< HEAD
    def __init__(self, config, dropout=0):
=======
    def __init__(self, config, dropout=0.0):
>>>>>>> 3ce6b7af
        super().__init__()
        self.n_embd = config.d_model
        self.down_size = config.preseqlen
        # self.non_linearity = args.non_linearity  # use ReLU by default
        self.layer_norm_before = True

        self.adapter_layer_norm_before = nn.LayerNorm(self.n_embd)
        self.down_proj = nn.Linear(self.n_embd, self.down_size)
        self.non_linear_func = nn.ReLU()
        self.up_proj = nn.Linear(self.down_size, self.n_embd)

        self.dropout = dropout
<<<<<<< HEAD

=======
>>>>>>> 3ce6b7af
        if config.init_with_bert:
            self.apply(init_bert_weights)


    def forward(self, x, add_residual=True):
        residual = x
        down = self.non_linear_func(self.down_proj(self.adapter_layer_norm_before(x)))
        down = nn.functional.dropout(down, p=self.dropout, training=self.training)
        up = self.up_proj(down)

        if add_residual:
            output = up + residual
        else:
            output = up

        return output


class Adapter(nn.Module):
    def __init__(self, args, config):
        super().__init__()
        self.num_layers = args.num_bias_layers
        self.encoder_adapters = nn.ModuleList([Adapter_Layer(config) for _ in range(args.num_bias_layers)])
        self.decoder_adapters = nn.ModuleList([Adapter_Layer(config) for _ in range(args.num_bias_layers)])

    def forward(self, bsz, nsamples=1, device="cuda"):
        results = []
        for ii in range(self.num_layers):
            results.append({"encoder_ffn_adapters": self.encoder_adapters[ii],
                            "decoder_ffn_adapters": self.decoder_adapters[ii]})
        return results


class Prefix_Adapter(nn.Module):
    def __init__(self, args, config):
        super().__init__()
        self.prefix = Prefix(args, config)
        self.adapters = Adapter(args, config)

    def forward(self, bsz, nsamples=1, device="cuda"):
        prefix = self.prefix(bsz, nsamples, device)
        adapters = self.adapters(bsz)

        for ii, dic in enumerate(adapters):
            for key, value in dic.items():
                prefix[ii][key] = value
        return prefix

# class InputBias(nn.Module):
    # def __init__(self, args):
    #     super().__init__()
    #     self.args = args
    #
    #     self.prefix_embs = nn.Embedding(args.max_source_length + 2, self.n_embd)
    #     # Option 1: a simple version, no transformations, each attention layer has its own bias parameters
    #     self.encoder_attn_bias = nn.ModuleList([nn.Embedding(args.max_source_length + 2, self.n_embd)
    #                                             for _ in range(self.match_n_layer)])
    #     self.decoder_self_attn_bias = nn.ModuleList([nn.Embedding(args.max_target_length + 2, self.n_embd)
    #                                                  for _ in range(self.match_n_layer)])
    #
    #     self.decoder_cross_attn_bias = nn.ModuleList([nn.Embedding(args.max_target_length + 2, self.n_embd)
    #                                                   for _ in range(self.match_n_layer)])
    #     for embed in self.encoder_attn_bias:
    #         assert isinstance(embed, nn.Embedding)
    #         nn.init.constant_(embed.weight, 0.0)
    #     for embed in self.decoder_self_attn_bias:
    #         assert isinstance(embed, nn.Embedding)
    #         nn.init.constant_(embed.weight, 0.0)
    #     for embed in self.decoder_cross_attn_bias:
    #         assert isinstance(embed, nn.Embedding)
    #         nn.init.constant_(embed.weight, 0.0)
    #
    # def forward(self, bsz, nsamples=1, device="gpu"):
    #     result = []
    #     max_src_len = self.args.max_source_length + 2
    #     max_tgt_len = self.args.max_target_length + 2
    #
    #     src_positions = torch.arange(0, max_src_len, dtype=torch.long, device=device)
    #     tgt_positions = torch.arange(0, max_tgt_len, dtype=torch.long, device=device)
    #     for ii in range(self.match_n_layer):
    #         temp_dict = {"encoder": self.encoder_attn_bias[ii].forward(src_positions),
    #                      "self": self.decoder_self_attn_bias[ii].forward(tgt_positions),
    #                      "encoder_decoder": self.decoder_cross_attn_bias[ii].forward(tgt_positions)}
    #         result.append(temp_dict)
    #     return result
<|MERGE_RESOLUTION|>--- conflicted
+++ resolved
@@ -346,11 +346,8 @@
 
 
 class Adapter_Layer(nn.Module):
-<<<<<<< HEAD
-    def __init__(self, config, dropout=0):
-=======
+
     def __init__(self, config, dropout=0.0):
->>>>>>> 3ce6b7af
         super().__init__()
         self.n_embd = config.d_model
         self.down_size = config.preseqlen
@@ -363,10 +360,7 @@
         self.up_proj = nn.Linear(self.down_size, self.n_embd)
 
         self.dropout = dropout
-<<<<<<< HEAD
-
-=======
->>>>>>> 3ce6b7af
+
         if config.init_with_bert:
             self.apply(init_bert_weights)
 
