--- conflicted
+++ resolved
@@ -346,8 +346,6 @@
 
 
 class Adapter_Layer(nn.Module):
-
-<<<<<<< HEAD
     def __init__(self, 
                  config=None,
                  d_model=None,
@@ -357,15 +355,6 @@
         super().__init__()
         self.n_embd = config.d_model if d_model is None else d_model
         self.down_size = config.preseqlen if bottleneck is None else bottleneck
-=======
-    def __init__(self, config, dropout=0.0, bottleneck=-1):
-        super().__init__()
-        self.n_embd = config.d_model
-        if bottleneck > 0:
-            self.down_size = bottleneck
-        else:
-            self.down_size = config.preseqlen
->>>>>>> b4f5d257
         # self.non_linearity = args.non_linearity  # use ReLU by default
 
         self.adapter_layer_norm_before = nn.LayerNorm(self.n_embd)
