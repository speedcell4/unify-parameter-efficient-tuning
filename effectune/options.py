--- conflicted
+++ resolved
@@ -39,16 +39,11 @@
     use_prefix: Optional[str] = field(
         default="none",
         metadata={
-<<<<<<< HEAD
             "help": "",
             "choices": ["lisa", "lisa_nomlp", 
             "learn_bias", "luna", "none", 
-            "dlisa", "adapter", "lisa_adapter"]
-=======
-            "help": "", 
-            "choices": ["lisa", "learn_bias", "luna", "none", "dlisa", "adapter", "lisa_adapter",
-                        "all_sh_adapters", "ffn_adapters"]
->>>>>>> 3ce6b7af
+            "dlisa", "adapter", "lisa_adapter",
+            "all_sh_adapters", "ffn_adapters"]
         },
     )
 
@@ -107,26 +102,15 @@
             "help": "", \
             "choices": ["default", "cross_attn", "cross_attn_gate",
                 "cross_attn_noln", "cross_attn_plug", "mh_adaptor",
-<<<<<<< HEAD
                 "with_adapter", "cross_attn_before_norm",
-                "cross_attn_cz", "attn_adapter_drop", "cross_attn_plug_before_outproj",
+                "cross_attn_cz", "cross_attn_plug_before_outproj",
                 "cross_attn_relu",
-                "cross_attn_before_norm"]
-
-=======
-                "lisa_no_mlp", "cross_attn_before_norm",
-                "cross_attn_cz", "kv_proj"]
+                "cross_attn_before_norm",
+                "kv_proj", "attn_adapter", ,
+                "ffn_hi_input", "ffn_ho_input"]
         },
     )
 
-    adapter_option: Optional[str] = field(
-        default="attn_adapter",
-        metadata={
-            "help": "the latter two options only apply to FFN layers", \
-            "choices": ["attn_adapter", "ffn_hi_input", "ffn_ho_input"]
->>>>>>> 3ce6b7af
-        },
-    )
 
 
     mh_reuse_proj: Optional[bool] = field(
