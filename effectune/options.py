from dataclasses import dataclass, field
from typing import Optional

@dataclass
class GenerationArguments:
    """
    Arguments pertaining to which model/config/tokenizer we are going to fine-tune from.
    """
    min_length: Optional[int] = field(
        default=10,
        metadata={
            "help": "minimal generation length"
        },
    )

    max_length: Optional[int] = field(
        default=128,
        metadata={
            "help": "max generation length"
        },
    )

    num_beams: Optional[int] = field(
        default=5,
        metadata={
            "help": "minimal generation length"
        },
    )

    no_repeat_ngram_size: Optional[int] = field(
        default=0,
        metadata={
            "help": "minimal generation length"
        },
    )

@dataclass
class TuneArguments:
    use_prefix: Optional[str] = field(
        default="none",
        metadata={
            "help": "", "choices": ["lisa", "learn_bias", "luna", "none", "dlisa"]
        },
    )

    mid_dim: Optional[int] = field(
        default=800,
        metadata={
            "help": ""
        },
    )

    preseqlen: Optional[int] = field(
        default=200,
        metadata={
            "help": ""
        },
    )

    prefix_dropout: Optional[float] = field(
        default=0.0,
        metadata={
            "help": ""
        },
    )

    unfreeze_params: Optional[str] = field(
        default="none",
        metadata={
            "help": ""
        },
    )

    luna_option: Optional[str] = field(
        default="full_layer",
        metadata={
            "help": "", "choices": ["self_attn", "full_layer", "full_before", "full_after"]
        },
    )

    num_bias_layers: Optional[int] = field(
        default=1,
        metadata={
            "help": ""
        },
    )

    share_luna_params: Optional[int] = field(
        default=1,
        metadata={
            "help": ""
        },
    )

    lisa_option: Optional[str] = field(
        default="default",
        metadata={
<<<<<<< HEAD
            "help": "", \
            "choices": ["default", "cross_attn", "gate_cross_attn",
                "cross_attn_noln", "cross_attn_plug", "mh_adaptor"]
        },
    )

    mh_reuse_proj: Optional[bool] = field(
        default=False,
        metadata={
            "help": ""
=======
            "help": "", "choices": ["default", "cross_attn", "cross_attn_gate", "with_adapter", "lisa_no_mlp", "cross_attn_before_norm"]
>>>>>>> cce55d1b
        },
    )

    init_with_bert: Optional[int] = field(
        default=0,
        metadata={
            "help": ""
        },
    )

    # down_size: Optional[int] = field(
    #     default=0,
    #     metadata={
    #         "help": ""
    #     },
    # )

# @dataclass
# class TuneArguments:
#     """
#     Arguments pertaining to which model/config/tokenizer we are going to fine-tune from.
#     """




<|MERGE_RESOLUTION|>--- conflicted
+++ resolved
@@ -95,10 +95,11 @@
     lisa_option: Optional[str] = field(
         default="default",
         metadata={
-<<<<<<< HEAD
             "help": "", \
-            "choices": ["default", "cross_attn", "gate_cross_attn",
-                "cross_attn_noln", "cross_attn_plug", "mh_adaptor"]
+            "choices": ["default", "cross_attn", "cross_attn_gate",
+                "cross_attn_noln", "cross_attn_plug", "mh_adaptor",
+                "with_adapter", "lisa_no_mlp", "cross_attn_before_norm",
+                "cross_attn_cz"]
         },
     )
 
@@ -106,9 +107,6 @@
         default=False,
         metadata={
             "help": ""
-=======
-            "help": "", "choices": ["default", "cross_attn", "cross_attn_gate", "with_adapter", "lisa_no_mlp", "cross_attn_before_norm"]
->>>>>>> cce55d1b
         },
     )
 
