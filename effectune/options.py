--- conflicted
+++ resolved
@@ -69,12 +69,8 @@
                         "cross_attn_plug_before_outproj",
                         "cross_attn_relu",
                         "kv_proj", "attn_adapter",
-<<<<<<< HEAD
-                        "cross_attn_before_norm"], \
-=======
                         "attn_adapter_after_oproj", "none",
                         ], \
->>>>>>> 89671908
 
             "help": "specific attn configs; \
                 concat: concat prefix to self, lisa's default version; \
@@ -84,13 +80,8 @@
                 cross_attn_plug: cross_attn, but with Ho as input and Ho as output; \
                 cross_attn_relu: change the softmax in cross_attn to relu; \
                 kv_proj: P_k and P_v are projections from P; \
-<<<<<<< HEAD
-                attn_adapter: a single head adapter",
-=======
-                attn_adapter: a single head adapter \
+                attn_adapter: a single head adapter, \
                 attn_adapter_after_oproj: Hi as input, add to Ho (after output proj)",
->>>>>>> 89671908
-
 
         },
     )
