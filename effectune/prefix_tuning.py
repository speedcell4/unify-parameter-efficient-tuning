--- conflicted
+++ resolved
@@ -8,15 +8,9 @@
 logger = logging.get_logger(__name__)
 
 
-<<<<<<< HEAD
-class PrefixTuning(PretrainedBartModel):
-    def __init__(self, config, args, pretrained_model, **kwargs):
-        super().__init__(config, **kwargs)
-=======
 class PrefixTuning(BartPretrainedModel):
     def __init__(self, config, args, pretrained_model, **kwargs):
         super().__init__(config)
->>>>>>> 94df6a42
         self.args = args
         self.seq2seq_model = pretrained_model
 
