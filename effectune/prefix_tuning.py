--- conflicted
+++ resolved
@@ -72,28 +72,14 @@
         return self.prompt_model(bsz, nsamples, self.device)
 
     def setup_lisa(self, args, config):
-<<<<<<< HEAD
-        if args.use_prefix == "lisa_nomlp":
-            self.lisa_model = PrefixDirectInit(args, config)
-        elif args.use_prefix == "lisa":
-            if args.lisa_option == "with_adapter":
-                self.lisa_model = Prefix_Adapter(args, config)
-            else:
-                self.lisa_model = Prefix(args, config)
-
-        self.get_prompt = self.get_prompt_lisa
-
-    def get_prompt_lisa(self, bsz, nsamples=1):
-        return self.lisa_model(bsz, nsamples, self.device)
-=======
+
         if args.use_prefix == "lisa_adapter":
             self.prompt_model = Prefix_Adapter(args, config)
-        elif args.lisa_option == "lisa_no_mlp":
+        elif args.use_prefix == "lisa_nomlp":
             self.prompt_model = PrefixDirectInit(args, config)
         else:
             self.prompt_model = Prefix(args, config)
         self.get_prompt = self.get_standard_prompt
->>>>>>> 3ce6b7af
 
     def setup_bias(self, args, config):
         self.prompt_model = Bias(args, config)
