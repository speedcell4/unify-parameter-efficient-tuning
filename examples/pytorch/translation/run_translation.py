#!/usr/bin/env python
# coding=utf-8
# Copyright The HuggingFace Team and The HuggingFace Inc. team. All rights reserved.
#
# Licensed under the Apache License, Version 2.0 (the "License");
# you may not use this file except in compliance with the License.
# You may obtain a copy of the License at
#
#     http://www.apache.org/licenses/LICENSE-2.0
#
# Unless required by applicable law or agreed to in writing, software
# distributed under the License is distributed on an "AS IS" BASIS,
# WITHOUT WARRANTIES OR CONDITIONS OF ANY KIND, either express or implied.
# See the License for the specific language governing permissions and
# limitations under the License.
"""
Fine-tuning the library models for sequence to sequence.
"""
# You can also adapt this script on your own sequence to sequence task. Pointers for this are left as comments.

import logging
import os
import sys
sys.path.insert(2, "./")
from dataclasses import dataclass, field
from typing import Optional

import datasets
import numpy as np
from datasets import load_dataset, load_metric

import transformers
from transformers import (
    AutoConfig,
    AutoModelForSeq2SeqLM,
    AutoTokenizer,
    DataCollatorForSeq2Seq,
    HfArgumentParser,
    M2M100Tokenizer,
    MBart50Tokenizer,
    MBart50TokenizerFast,
    MBartTokenizer,
    MBartTokenizerFast,
    Seq2SeqTrainer,
    Seq2SeqTrainingArguments,
    default_data_collator,
    set_seed,
)
from transformers.trainer_utils import get_last_checkpoint
from transformers.utils import check_min_version
from transformers.utils.versions import require_version

from effectune.options import (
    GenerationArguments,
    TuneArguments,
    MBARTArguments,
)
from effectune.prefix_tuning_MBART import PrefixTuning
from effectune.dynamic_batching import DynamicBatchingDataset

# Will error if the minimal version of Transformers is not installed. Remove at your own risks.
check_min_version("4.9.0.dev0")

require_version("datasets>=1.8.0", "To fix: pip install -r examples/pytorch/translation/requirements.txt")

logger = logging.getLogger(__name__)

# A list of all multilingual tokenizer which require src_lang and tgt_lang attributes.
MULTILINGUAL_TOKENIZERS = [MBartTokenizer, MBartTokenizerFast, MBart50Tokenizer, MBart50TokenizerFast, M2M100Tokenizer]


@dataclass
class ModelArguments:
    """
    Arguments pertaining to which model/config/tokenizer we are going to fine-tune from.
    """

    model_name_or_path: str = field(
        metadata={"help": "Path to pretrained model or model identifier from huggingface.co/models"}
    )
    config_name: Optional[str] = field(
        default=None, metadata={"help": "Pretrained config name or path if not the same as model_name"}
    )
    tokenizer_name: Optional[str] = field(
        default=None, metadata={"help": "Pretrained tokenizer name or path if not the same as model_name"}
    )
    cache_dir: Optional[str] = field(
        default=None,
        metadata={"help": "Where to store the pretrained models downloaded from huggingface.co"},
    )
    use_fast_tokenizer: bool = field(
        default=True,
        metadata={"help": "Whether to use one of the fast tokenizer (backed by the tokenizers library) or not."},
    )
    model_revision: str = field(
        default="main",
        metadata={"help": "The specific model version to use (can be a branch name, tag name or commit id)."},
    )
    use_auth_token: bool = field(
        default=False,
        metadata={
            "help": "Will use the token generated when running `transformers-cli login` (necessary to use this script "
            "with private models)."
        },
    )


@dataclass
class DataTrainingArguments:
    """
    Arguments pertaining to what data we are going to input our model for training and eval.
    """

    source_lang: str = field(default=None, metadata={"help": "Source language id for translation."})
    target_lang: str = field(default=None, metadata={"help": "Target language id for translation."})

    dataset_name: Optional[str] = field(
        default=None, metadata={"help": "The name of the dataset to use (via the datasets library)."}
    )
    dataset_config_name: Optional[str] = field(
        default=None, metadata={"help": "The configuration name of the dataset to use (via the datasets library)."}
    )
    train_file: Optional[str] = field(default=None, metadata={"help": "The input training data file (a jsonlines)."})
    validation_file: Optional[str] = field(
        default=None,
        metadata={
            "help": "An optional input evaluation data file to evaluate the metrics (sacreblue) on "
            "a jsonlines file."
        },
    )
    test_file: Optional[str] = field(
        default=None,
        metadata={
            "help": "An optional input test data file to evaluate the metrics (sacreblue) on " "a jsonlines file."
        },
    )
    overwrite_cache: bool = field(
        default=False, metadata={"help": "Overwrite the cached training and evaluation sets"}
    )
    preprocessing_num_workers: Optional[int] = field(
        default=None,
        metadata={"help": "The number of processes to use for the preprocessing."},
    )
    max_source_length: Optional[int] = field(
        default=1024,
        metadata={
            "help": "The maximum total input sequence length after tokenization. Sequences longer "
            "than this will be truncated, sequences shorter will be padded."
        },
    )
    max_target_length: Optional[int] = field(
        default=128,
        metadata={
            "help": "The maximum total sequence length for target text after tokenization. Sequences longer "
            "than this will be truncated, sequences shorter will be padded."
        },
    )
    val_max_target_length: Optional[int] = field(
        default=None,
        metadata={
            "help": "The maximum total sequence length for validation target text after tokenization. Sequences longer "
            "than this will be truncated, sequences shorter will be padded. Will default to `max_target_length`."
            "This argument is also used to override the ``max_length`` param of ``model.generate``, which is used "
            "during ``evaluate`` and ``predict``."
        },
    )
    pad_to_max_length: bool = field(
        default=False,
        metadata={
            "help": "Whether to pad all samples to model maximum sentence length. "
            "If False, will pad the samples dynamically when batching to the maximum length in the batch. More "
            "efficient on GPU but very bad for TPU."
        },
    )
    max_train_samples: Optional[int] = field(
        default=None,
        metadata={
            "help": "For debugging purposes or quicker training, truncate the number of training examples to this "
            "value if set."
        },
    )
    max_eval_samples: Optional[int] = field(
        default=None,
        metadata={
            "help": "For debugging purposes or quicker training, truncate the number of evaluation examples to this "
            "value if set."
        },
    )
    max_predict_samples: Optional[int] = field(
        default=None,
        metadata={
            "help": "For debugging purposes or quicker training, truncate the number of prediction examples to this "
            "value if set."
        },
    )
    ignore_pad_token_for_loss: bool = field(
        default=True,
        metadata={
            "help": "Whether to ignore the tokens corresponding to padded labels in the loss computation or not."
        },
    )
    source_prefix: Optional[str] = field(
        default=None, metadata={"help": "A prefix to add before every source text (useful for T5 models)."}
    )
    forced_bos_token: Optional[str] = field(
        default=None,
        metadata={
            "help": "The token to force as the first generated token after the :obj:`decoder_start_token_id`."
            "Useful for multilingual models like :doc:`mBART <../model_doc/mbart>` where the first generated token "
            "needs to be the target language token.(Usually it is the target language token)"
        },
    )

    max_tokens_per_batch: Optional[int] = field(
        default=0,
        metadata={
            "help": "dynamic batching. Override batch size when larger than 0"
        },
    )

    def __post_init__(self):
        if self.dataset_name is None and self.train_file is None and self.validation_file is None:
            raise ValueError("Need either a dataset name or a training/validation file.")
        elif self.source_lang is None or self.target_lang is None:
            raise ValueError("Need to specify the source language and the target language.")

        if self.train_file is not None:
            extension = self.train_file.split(".")[-1]
            assert extension == "json", "`train_file` should be a json file."
        if self.validation_file is not None:
            extension = self.validation_file.split(".")[-1]
            assert extension == "json", "`validation_file` should be a json file."
        if self.val_max_target_length is None:
            self.val_max_target_length = self.max_target_length


def main():
    # See all possible arguments in src/transformers/training_args.py
    # or by passing the --help flag to this script.
    # We now keep distinct sets of args, for a cleaner separation of concerns.

    parser = HfArgumentParser((ModelArguments, DataTrainingArguments, Seq2SeqTrainingArguments,
                               GenerationArguments, TuneArguments, MBARTArguments))
    if len(sys.argv) == 2 and sys.argv[1].endswith(".json"):
        # If we pass only one argument to the script and it's the path to a json file,
        # let's parse it to get our arguments.
        model_args, data_args, training_args, gen_args, tune_args, mbart_args = parser.parse_json_file(json_file=os.path.abspath(sys.argv[1]))
    else:
        model_args, data_args, training_args, gen_args, tune_args, mbart_args = parser.parse_args_into_dataclasses()

    # Setup logging
    logging.basicConfig(
        format="%(asctime)s - %(levelname)s - %(name)s -   %(message)s",
        datefmt="%m/%d/%Y %H:%M:%S",
        handlers=[logging.StreamHandler(sys.stdout)],
    )

    log_level = training_args.get_process_log_level()
    logger.setLevel(log_level)
    datasets.utils.logging.set_verbosity(log_level)
    transformers.utils.logging.set_verbosity(log_level)

    # Log on each process the small summary:
    logger.warning(
        f"Process rank: {training_args.local_rank}, device: {training_args.device}, n_gpu: {training_args.n_gpu}"
        + f"distributed training: {bool(training_args.local_rank != -1)}, 16-bits training: {training_args.fp16}"
    )
    logger.info(f"Training/evaluation parameters {training_args}")

    if data_args.source_prefix is None and model_args.model_name_or_path in [
        "t5-small",
        "t5-base",
        "t5-large",
        "t5-3b",
        "t5-11b",
    ]:
        logger.warning(
            "You're running a t5 model but didn't provide a source prefix, which is expected, e.g. with "
            "`--source_prefix 'translate English to German: ' `"
        )

    # Detecting last checkpoint.
    last_checkpoint = None
    if os.path.isdir(training_args.output_dir) and training_args.do_train and not training_args.overwrite_output_dir:
        last_checkpoint = get_last_checkpoint(training_args.output_dir)
        if last_checkpoint is None and len(os.listdir(training_args.output_dir)) > 0:
            raise ValueError(
                f"Output directory ({training_args.output_dir}) already exists and is not empty. "
                "Use --overwrite_output_dir to overcome."
            )
        elif last_checkpoint is not None and training_args.resume_from_checkpoint is None:
            logger.info(
                f"Checkpoint detected, resuming training at {last_checkpoint}. To avoid this behavior, change "
                "the `--output_dir` or add `--overwrite_output_dir` to train from scratch."
            )

    # import pdb; pdb.set_trace()
    # Set seed before initializing model.
    set_seed(training_args.seed)

    # Get the datasets: you can either provide your own JSON training and evaluation files (see below)
    # or just provide the name of one of the public datasets available on the hub at https://huggingface.co/datasets/
    # (the dataset will be downloaded automatically from the datasets Hub).
    #
    # For translation, only JSON files are supported, with one field named "translation" containing two keys for the
    # source and target languages (unless you adapt what follows).
    #
    # In distributed training, the load_dataset function guarantee that only one local process can concurrently
    # download the dataset.
    if data_args.dataset_name is not None:
        # Downloading and loading a dataset from the hub.
        raw_datasets = load_dataset(
            data_args.dataset_name, data_args.dataset_config_name, cache_dir=model_args.cache_dir
        )
    else:
        data_files = {}
        if data_args.train_file is not None:
            data_files["train"] = data_args.train_file
            extension = data_args.train_file.split(".")[-1]
        if data_args.validation_file is not None:
            data_files["validation"] = data_args.validation_file
            extension = data_args.validation_file.split(".")[-1]
        if data_args.test_file is not None:
            data_files["test"] = data_args.test_file
            extension = data_args.test_file.split(".")[-1]
        raw_datasets = load_dataset(extension, data_files=data_files, cache_dir=model_args.cache_dir)
    # See more about loading any type of standard or custom dataset (from files, python dict, pandas DataFrame, etc) at
    # https://huggingface.co/docs/datasets/loading_datasets.html.

    # Load pretrained model and tokenizer
    #
    # Distributed training:
    # The .from_pretrained methods guarantee that only one local process can concurrently
    # download model & vocab.
    config = AutoConfig.from_pretrained(
        model_args.config_name if model_args.config_name else model_args.model_name_or_path,
        cache_dir=model_args.cache_dir,
        revision=model_args.model_revision,
        use_auth_token=True if model_args.use_auth_token else None,
    )

    # put generation args into config
    for k, v in vars(gen_args).items():
        setattr(config, f'gen_{k}', v)

    # put useful args into config: these arguments will be used in models, thus adding them to config
    # interested_args = ['use_prefix', 'mid_dim', 'preseqlen', 'prefix_dropout', 'unfreeze_params']
    for k, v in vars(tune_args).items():
        if not hasattr(config, k):
            setattr(config, k, v)

    for k, v in vars(mbart_args).items():
        if not hasattr(config, k):
            setattr(config, k, v)

    for k in ['max_source_length', 'max_target_length']:
        setattr(config, k, vars(data_args)[k])

    setattr(training_args, 'max_tokens_per_batch', data_args.max_tokens_per_batch)

    tokenizer = AutoTokenizer.from_pretrained(
        model_args.tokenizer_name if model_args.tokenizer_name else model_args.model_name_or_path,
        cache_dir=model_args.cache_dir,
        use_fast=model_args.use_fast_tokenizer,
        revision=model_args.model_revision,
        use_auth_token=True if model_args.use_auth_token else None,
    )
    model = AutoModelForSeq2SeqLM.from_pretrained(
        model_args.model_name_or_path,
        from_tf=bool(".ckpt" in model_args.model_name_or_path),
        config=config,
        cache_dir=model_args.cache_dir,
        revision=model_args.model_revision,
        use_auth_token=True if model_args.use_auth_token else None,
    )

    model.resize_token_embeddings(len(tokenizer))

    # Set decoder_start_token_id
    if model.config.decoder_start_token_id is None and isinstance(tokenizer, (MBartTokenizer, MBartTokenizerFast)):
        if isinstance(tokenizer, MBartTokenizer):
            model.config.decoder_start_token_id = tokenizer.lang_code_to_id[data_args.target_lang]
        else:
            model.config.decoder_start_token_id = tokenizer.convert_tokens_to_ids(data_args.target_lang)

    if model.config.decoder_start_token_id is None:
        raise ValueError("Make sure that `config.decoder_start_token_id` is correctly defined")

    prefix = data_args.source_prefix if data_args.source_prefix is not None else ""
    # Preprocessing the datasets.
    # We need to tokenize inputs and targets.
    if training_args.do_train:
        column_names = raw_datasets["train"].column_names
    elif training_args.do_eval:
        column_names = raw_datasets["validation"].column_names
    elif training_args.do_predict:
        column_names = raw_datasets["test"].column_names
    else:
        logger.info("There is nothing to do. Please pass `do_train`, `do_eval` and/or `do_predict`.")
        return

    # For translation we set the codes of our source and target languages (only useful for mBART, the others will
    # ignore those attributes).
    if isinstance(tokenizer, tuple(MULTILINGUAL_TOKENIZERS)):
        assert data_args.target_lang is not None and data_args.source_lang is not None, (
            f"{tokenizer.__class__.__name__} is a multilingual tokenizer which requires --source_lang and "
            "--target_lang arguments."
        )

        tokenizer.src_lang = data_args.source_lang
        tokenizer.tgt_lang = data_args.target_lang

        # For multilingual translation models like mBART-50 and M2M100 we need to force the target language token
        # as the first generated token. We ask the user to explicitly provide this as --forced_bos_token argument.
        forced_bos_token_id = (
            tokenizer.lang_code_to_id[data_args.forced_bos_token] if data_args.forced_bos_token is not None else None
        )
        model.config.forced_bos_token_id = forced_bos_token_id

    # Get the language codes for input/target.
    source_lang = data_args.source_lang.split("_")[0]
    target_lang = data_args.target_lang.split("_")[0]

    # Temporarily set max_target_length for training.
    max_target_length = data_args.max_target_length
    padding = "max_length" if data_args.pad_to_max_length else False

    if training_args.label_smoothing_factor > 0 and not hasattr(model, "prepare_decoder_input_ids_from_labels"):
        logger.warning(
            "label_smoothing is enabled but the `prepare_decoder_input_ids_from_labels` method is not defined for"
            f"`{model.__class__.__name__}`. This will lead to loss being calculated twice and will take up more memory"
        )

    def preprocess_function(examples):
        inputs = [ex[source_lang] for ex in examples["translation"]]
        targets = [ex[target_lang] for ex in examples["translation"]]
        inputs = [prefix + inp for inp in inputs]
        model_inputs = tokenizer(inputs, max_length=data_args.max_source_length, padding=padding, truncation=True)

        # Setup the tokenizer for targets
        with tokenizer.as_target_tokenizer():
            labels = tokenizer(targets, max_length=max_target_length, padding=padding, truncation=True)

        # If we are padding here, replace all tokenizer.pad_token_id in the labels by -100 when we want to ignore
        # padding in the loss.
        if padding == "max_length" and data_args.ignore_pad_token_for_loss:
            labels["input_ids"] = [
                [(l if l != tokenizer.pad_token_id else -100) for l in label] for label in labels["input_ids"]
            ]

        model_inputs["labels"] = labels["input_ids"]
        # import pdb; pdb.set_trace()
        return model_inputs

    if training_args.do_train:
        if "train" not in raw_datasets:
            raise ValueError("--do_train requires a train dataset")
        train_dataset = raw_datasets["train"]
        if data_args.max_train_samples is not None:
            train_dataset = train_dataset.select(range(data_args.max_train_samples))
        train_dataset = train_dataset.map(
            preprocess_function,
            batched=True,
            num_proc=data_args.preprocessing_num_workers,
            remove_columns=column_names,
            load_from_cache_file=not data_args.overwrite_cache,
            desc="Running tokenizer on train dataset",
        )

<<<<<<< HEAD
    # import pdb; pdb.set_trace()
=======
        # dynamic batching
        if data_args.max_tokens_per_batch > 0:
            train_dataset = DynamicBatchingDataset(train_dataset)
>>>>>>> 67ff4bd1

    if training_args.do_eval:
        max_target_length = data_args.val_max_target_length
        if "validation" not in raw_datasets:
            raise ValueError("--do_eval requires a validation dataset")
        eval_dataset = raw_datasets["validation"]
        print("full eval examples = {}".format(len(eval_dataset)))
        if data_args.max_eval_samples is not None:
            eval_dataset = eval_dataset.select(range(data_args.max_eval_samples))
        eval_dataset = eval_dataset.map(
            preprocess_function,
            batched=True,
            num_proc=data_args.preprocessing_num_workers,
            remove_columns=column_names,
            load_from_cache_file=not data_args.overwrite_cache,
            desc="Running tokenizer on validation dataset",
        )

        # dynamic batching
        if data_args.max_tokens_per_batch > 0:
            eval_dataset = DynamicBatchingDataset(eval_dataset)

    if training_args.do_predict:
        max_target_length = data_args.val_max_target_length
        if "test" not in raw_datasets:
            raise ValueError("--do_predict requires a test dataset")
        predict_dataset = raw_datasets["test"]
        if data_args.max_predict_samples is not None:
            predict_dataset = predict_dataset.select(range(data_args.max_predict_samples))
        predict_dataset = predict_dataset.map(
            preprocess_function,
            batched=True,
            num_proc=data_args.preprocessing_num_workers,
            remove_columns=column_names,
            load_from_cache_file=not data_args.overwrite_cache,
            desc="Running tokenizer on prediction dataset",
        )

        # dynamic batching
        if data_args.max_tokens_per_batch > 0:
            predict_dataset = DynamicBatchingDataset(predict_dataset)

    # Data collator
    label_pad_token_id = -100 if data_args.ignore_pad_token_for_loss else tokenizer.pad_token_id
    if data_args.pad_to_max_length:
        data_collator = default_data_collator
    else:
        data_collator = DataCollatorForSeq2Seq(
            tokenizer,
            model=model,
            label_pad_token_id=label_pad_token_id,
            pad_to_multiple_of=8 if training_args.fp16 else None,
        )

    if tune_args.attn_mode != "none" or tune_args.ffn_mode != "none":
        if tune_args.load_path == "":
            model = PrefixTuning(config, tune_args, model)
        else:
            model = PrefixTuning.from_pretrained(
                tune_args.load_path,
                from_tf=bool(".ckpt" in model_args.model_name_or_path),
                config=config,
                cache_dir=model_args.cache_dir,
                revision=model_args.model_revision,
                use_auth_token=True if model_args.use_auth_token else None,
                args=tune_args,
                pretrained_model=model,
            )

    print(model)
    for n, p in model.named_parameters():
        print(n, p.requires_grad)

    # Metric
    metric = load_metric("sacrebleu")
    gen_prefix = "val"

    def postprocess_text(preds, labels):
        str_preds = [pred.strip() for pred in preds]
        str_labels = [label.strip() for label in labels]

        preds = [pred.strip() for pred in preds]
        labels = [[label.strip()] for label in labels]
        return preds, labels, str_preds, str_labels

    def compute_metrics(eval_preds):
        preds, labels = eval_preds
        if isinstance(preds, tuple):
            preds = preds[0]
        decoded_preds = tokenizer.batch_decode(preds, skip_special_tokens=True)
        if data_args.ignore_pad_token_for_loss:
            # Replace -100 in the labels as we can't decode them.
            labels = np.where(labels != -100, labels, tokenizer.pad_token_id)
        decoded_labels = tokenizer.batch_decode(labels, skip_special_tokens=True)

        # Some simple post-processing
        decoded_preds, decoded_labels, str_decoded_preds, str_decoded_labels = postprocess_text(decoded_preds, decoded_labels)
        if trainer.is_world_process_zero():
            fout_pred = open(os.path.join(training_args.output_dir, f"{gen_prefix}.pred.translation"), "w", encoding="utf-8")
            fout_gold = open(os.path.join(training_args.output_dir, f"{gen_prefix}.gold.translation"), "w", encoding="utf-8")
            for pred, gold in zip(str_decoded_preds, str_decoded_labels):
                # print(pred)
                # print(gold)
                fout_pred.write(pred + "\n")
                fout_gold.write(gold + "\n")
            fout_pred.close()
            fout_gold.close()

        result = metric.compute(predictions=decoded_preds, references=decoded_labels)
        result = {"bleu": result["score"]}

        prediction_lens = [np.count_nonzero(pred != tokenizer.pad_token_id) for pred in preds]
        result["gen_len"] = np.mean(prediction_lens)
        result = {k: round(v, 4) for k, v in result.items()}
        return result


    # def _data_stats(ds, prefix):
    #     max_tokens = 0
    #     tot_tokens = 0
    #     buckets = {100: 0, 150: 0, 250: 0}
    #     for example in ds:
    #         ntokens = max(len(example['input_ids']), len(example['labels']))
    #         if ntokens > max_tokens:
    #             max_tokens = ntokens
    #         for k in buckets.keys():
    #             if ntokens > k:
    #                 buckets[k] += 1
    #         tot_tokens += ntokens
    #     avg_tokens = tot_tokens*1.0/len(ds)
    #     print("{}={}: max_num_tokens={}, avg = {}".format(len(ds), prefix, max_tokens, avg_tokens))
    #     print(buckets)
    #
    # _data_stats(train_dataset, "train")
    # _data_stats(eval_dataset, "valid")
    # _data_stats(predict_dataset, "test")

    # Initialize our Trainer
    trainer = Seq2SeqTrainer(
        model=model,
        args=training_args,
        train_dataset=train_dataset if training_args.do_train else None,
        eval_dataset=eval_dataset if training_args.do_eval else None,
        tokenizer=tokenizer,
        data_collator=data_collator,
        compute_metrics=compute_metrics if training_args.predict_with_generate else None,
    )

    # Training
    if training_args.do_train:
        checkpoint = None
        if training_args.resume_from_checkpoint is not None:
            checkpoint = training_args.resume_from_checkpoint
        elif last_checkpoint is not None:
            checkpoint = last_checkpoint
        train_result = trainer.train(resume_from_checkpoint=checkpoint)
        trainer.save_model()  # Saves the tokenizer too for easy upload

        metrics = train_result.metrics
        max_train_samples = (
            data_args.max_train_samples if data_args.max_train_samples is not None else len(train_dataset)
        )
        metrics["train_samples"] = min(max_train_samples, len(train_dataset))

        trainer.log_metrics("train", metrics)
        trainer.save_metrics("train", metrics)
        trainer.save_state()

    # Evaluation
    results = {}
    if training_args.do_eval:
        logger.info("*** Evaluate ***")

        metrics = trainer.evaluate(
            max_length=data_args.val_max_target_length, num_beams=gen_args.num_beams, metric_key_prefix="eval"
        )
        max_eval_samples = data_args.max_eval_samples if data_args.max_eval_samples is not None else len(eval_dataset)
        metrics["eval_samples"] = min(max_eval_samples, len(eval_dataset))

        trainer.log_metrics("eval", metrics)
        trainer.save_metrics("eval", metrics)

    if training_args.do_predict:
        logger.info("*** Predict ***")

        predict_results = trainer.predict(
            predict_dataset,
            metric_key_prefix="predict",
            max_length=data_args.val_max_target_length,
            num_beams=gen_args.num_beams,
        )
        metrics = predict_results.metrics
        max_predict_samples = (
            data_args.max_predict_samples if data_args.max_predict_samples is not None else len(predict_dataset)
        )
        metrics["predict_samples"] = min(max_predict_samples, len(predict_dataset))

        trainer.log_metrics("predict", metrics)
        trainer.save_metrics("predict", metrics)

        if trainer.is_world_process_zero():
            if training_args.predict_with_generate:
                predictions = tokenizer.batch_decode(
                    predict_results.predictions, skip_special_tokens=True, clean_up_tokenization_spaces=True
                )
                labels = predict_results.label_ids
                labels = np.where(labels != -100, labels, tokenizer.pad_token_id)
                labels = tokenizer.batch_decode(
                    labels, skip_special_tokens=True, clean_up_tokenization_spaces=True
                )
                predictions = [pred.strip() for pred in predictions]
                labels = [label.strip() for label in labels]
                output_prediction_file = os.path.join(training_args.output_dir, "test_generated_predictions.txt")
                output_label_file = os.path.join(training_args.output_dir, "test_gold_labels.txt")
                with open(output_prediction_file, "w", encoding="utf-8") as writer, open(output_label_file, "w", encoding="utf-8") as flabel:
                    writer.write("\n".join(predictions))
                    flabel.write("\n".join(labels))

    if training_args.push_to_hub:
        kwargs = {"finetuned_from": model_args.model_name_or_path, "tasks": "translation"}
        if data_args.dataset_name is not None:
            kwargs["dataset_tags"] = data_args.dataset_name
            if data_args.dataset_config_name is not None:
                kwargs["dataset_args"] = data_args.dataset_config_name
                kwargs["dataset"] = f"{data_args.dataset_name} {data_args.dataset_config_name}"
            else:
                kwargs["dataset"] = data_args.dataset_name

        languages = [l for l in [data_args.source_lang, data_args.target_lang] if l is not None]
        if len(languages) > 0:
            kwargs["language"] = languages

        trainer.push_to_hub(**kwargs)

    return results


def _mp_fn(index):
    # For xla_spawn (TPUs)
    main()


if __name__ == "__main__":
    main()<|MERGE_RESOLUTION|>--- conflicted
+++ resolved
@@ -357,6 +357,7 @@
         setattr(config, k, vars(data_args)[k])
 
     setattr(training_args, 'max_tokens_per_batch', data_args.max_tokens_per_batch)
+    # import pdb; pdb.set_trace()
 
     tokenizer = AutoTokenizer.from_pretrained(
         model_args.tokenizer_name if model_args.tokenizer_name else model_args.model_name_or_path,
@@ -467,13 +468,9 @@
             desc="Running tokenizer on train dataset",
         )
 
-<<<<<<< HEAD
-    # import pdb; pdb.set_trace()
-=======
         # dynamic batching
         if data_args.max_tokens_per_batch > 0:
             train_dataset = DynamicBatchingDataset(train_dataset)
->>>>>>> 67ff4bd1
 
     if training_args.do_eval:
         max_target_length = data_args.val_max_target_length
