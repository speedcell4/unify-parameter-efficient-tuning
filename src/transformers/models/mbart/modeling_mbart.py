--- conflicted
+++ resolved
@@ -46,11 +46,8 @@
 
 import sys
 sys.path.insert(2, "./")
-<<<<<<< HEAD
-from effectune.bias_factory import Adapter_Layer, MHAdapter_Layer, softmax_gating
-=======
-from effectune.bias_factory import Adapter_Layer, softmax_gating, Linear
->>>>>>> fa5e44f4
+
+from effectune.bias_factory import Adapter_Layer, softmax_gating, Linear, MHAdapter_Layer
 logger = logging.get_logger(__name__)
 
 _CHECKPOINT_FOR_DOC = "facebook/mbart-large-cc25"
@@ -184,6 +181,12 @@
         elif self.attn_mode == 'adapter':
             if "attn_adapter" in self.config.attn_option:
                 self.ef_attn_adapter = Adapter_Layer(self.config, dropout=self.dropout, bottleneck=self.config.preseqlen)
+            elif self.config.attn_option == "houlsby":
+                self.ef_attn_adapter = Adapter_Layer(self.config, 
+                                                     dropout=self.dropout, 
+                                                     bottleneck=self.config.preseqlen,
+                                                     adapter_layernorm_option="in",
+                                                     )
             elif self.config.attn_option == "mh_adapter":
                 self.ef_attn_adapter = MHAdapter_Layer(d_model=self.embed_dim,
                                                        bottleneck=self.config.preseqlen,
@@ -391,6 +394,10 @@
             attn_output = attn_output + cross_attn_output
 
         attn_output = self.out_proj(attn_output)
+
+        # the Houlsby config
+        if self.config.attn_mode == "adapter" and self.config.attn_option == "houlsby":
+            attn_output = attn_output + self.ef_attn_adapter(hidden_states, add_residual=True)
 
         return attn_output, attn_weights_reshaped, past_key_value
 
@@ -476,14 +483,21 @@
         hidden_states = nn.functional.dropout(hidden_states, p=self.dropout, training=self.training)
 
         if self.config.ffn_mode == 'adapter':
-            if self.config.ffn_option == 'ffn_ho_input':
+            if self.config.ffn_option == 'ffn_ho_input' or self.config.ffn_option == 'houlsby':
                 hidden_states = self.ef_ffn_adapter(hidden_states)
             elif self.config.ffn_option == 'ffn_hi_input':
                 hidden_states = hidden_states + adapter_change
             else:
                 raise ValueError
 
+        if self.config.ffn_mode == 'adapter' and self.config.ffn_option == 'pfeiffer':
+            h_before_residual = hidden_states
+
         hidden_states = residual + hidden_states
+
+        if self.config.ffn_mode == 'adapter' and self.config.ffn_option == 'pfeiffer':
+            hidden_states = self.ef_ffn_adapter(hidden_states, residual=h_before_residual)
+            hidden_states = residual + hidden_states
 
         if hidden_states.dtype == torch.float16 and (
             torch.isinf(hidden_states).any() or torch.isnan(hidden_states).any()
@@ -638,14 +652,21 @@
         hidden_states = nn.functional.dropout(hidden_states, p=self.dropout, training=self.training)
 
         if self.config.ffn_mode == 'adapter':
-            if self.config.ffn_option == 'ffn_ho_input':
+            if self.config.ffn_option == 'ffn_ho_input' or self.config.ffn_option == 'houlsby':
                 hidden_states = self.ef_ffn_adapter(hidden_states)
             elif self.config.ffn_option == 'ffn_hi_input':
                 hidden_states = hidden_states + adapter_change
             else:
                 raise ValueError
 
+        if self.config.ffn_mode == 'adapter' and self.config.ffn_option == 'pfeiffer':
+            h_before_residual = hidden_states
+
         hidden_states = residual + hidden_states
+
+        if self.config.ffn_mode == 'adapter' and self.config.ffn_option == 'pfeiffer':
+            hidden_states = self.ef_ffn_adapter(hidden_states, residual=h_before_residual)
+            hidden_states = residual + hidden_states
 
         outputs = (hidden_states,)
 
