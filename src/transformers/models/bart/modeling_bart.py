# coding=utf-8
# Copyright 2021 The Fairseq Authors and The HuggingFace Inc. team. All rights reserved.
#
# Licensed under the Apache License, Version 2.0 (the "License");
# you may not use this file except in compliance with the License.
# You may obtain a copy of the License at
#
#     http://www.apache.org/licenses/LICENSE-2.0
#
# Unless required by applicable law or agreed to in writing, software
# distributed under the License is distributed on an "AS IS" BASIS,
# WITHOUT WARRANTIES OR CONDITIONS OF ANY KIND, either express or implied.
# See the License for the specific language governing permissions and
# limitations under the License.
""" PyTorch BART model. """
import copy
import math
import random
import warnings
from typing import Optional, Tuple, Dict

import torch
import torch.utils.checkpoint
from torch import nn
from torch.nn import CrossEntropyLoss, MSELoss

from ...activations import ACT2FN
from ...file_utils import (
    add_code_sample_docstrings,
    add_end_docstrings,
    add_start_docstrings,
    add_start_docstrings_to_model_forward,
    replace_return_docstrings,
)
from ...modeling_outputs import (
    BaseModelOutput,
    BaseModelOutputWithPastAndCrossAttentions,
    CausalLMOutputWithCrossAttentions,
    Seq2SeqLMOutput,
    Seq2SeqModelOutput,
    Seq2SeqQuestionAnsweringModelOutput,
    Seq2SeqSequenceClassifierOutput,
)
from ...modeling_utils import PreTrainedModel
from ...utils import logging
from .configuration_bart import BartConfig

import sys
sys.path.insert(2, "./")
from effectune.luna_attention import luna_attention_enc_dec
from effectune.bias_factory import Adapter_Layer, softmax_gating

import pdb

logger = logging.get_logger(__name__)

_CHECKPOINT_FOR_DOC = "facebook/bart-large"
_CONFIG_FOR_DOC = "BartConfig"
_TOKENIZER_FOR_DOC = "BartTokenizer"


BART_PRETRAINED_MODEL_ARCHIVE_LIST = [
    "facebook/bart-large",
    # See all BART models at https://huggingface.co/models?filter=bart
]


def shift_tokens_right(input_ids: torch.Tensor, pad_token_id: int, decoder_start_token_id: int):
    """
    Shift input ids one token to the right.
    """
    shifted_input_ids = input_ids.new_zeros(input_ids.shape)
    shifted_input_ids[:, 1:] = input_ids[:, :-1].clone()
    shifted_input_ids[:, 0] = decoder_start_token_id

    assert pad_token_id is not None, "self.model.config.pad_token_id has to be defined."
    # replace possible -100 values in labels by `pad_token_id`
    shifted_input_ids.masked_fill_(shifted_input_ids == -100, pad_token_id)

    return shifted_input_ids


def _make_causal_mask(input_ids_shape: torch.Size, dtype: torch.dtype, past_key_values_length: int = 0):
    """
    Make causal mask used for bi-directional self-attention.
    """
    bsz, tgt_len = input_ids_shape
    mask = torch.full((tgt_len, tgt_len), float("-inf"))
    mask_cond = torch.arange(mask.size(-1))
    mask.masked_fill_(mask_cond < (mask_cond + 1).view(mask.size(-1), 1), 0)
    mask = mask.to(dtype)

    if past_key_values_length > 0:
        mask = torch.cat([torch.zeros(tgt_len, past_key_values_length, dtype=dtype), mask], dim=-1)
    return mask[None, None, :, :].expand(bsz, 1, tgt_len, tgt_len + past_key_values_length)


def _expand_mask(mask: torch.Tensor, dtype: torch.dtype, tgt_len: Optional[int] = None):
    """
    Expands attention_mask from `[bsz, seq_len]` to `[bsz, 1, tgt_seq_len, src_seq_len]`.
    """
    bsz, src_len = mask.size()
    tgt_len = tgt_len if tgt_len is not None else src_len

    expanded_mask = mask[:, None, None, :].expand(bsz, 1, tgt_len, src_len).to(dtype)

    inverted_mask = 1.0 - expanded_mask

    return inverted_mask.masked_fill(inverted_mask.bool(), torch.finfo(dtype).min)


class BartLearnedPositionalEmbedding(nn.Embedding):
    """
    This module learns positional embeddings up to a fixed maximum size.
    """

    def __init__(self, num_embeddings: int, embedding_dim: int):
        # Bart is set up so that if padding_idx is specified then offset the embedding ids by 2
        # and adjust num_embeddings appropriately. Other models don't have this hack
        self.offset = 2
        super().__init__(num_embeddings + self.offset, embedding_dim)

    def forward(self, input_ids_shape: torch.Size, past_key_values_length: int = 0):
        """`input_ids_shape` is expected to be [bsz x seqlen]."""
        bsz, seq_len = input_ids_shape[:2]
        positions = torch.arange(
            past_key_values_length, past_key_values_length + seq_len, dtype=torch.long, device=self.weight.device
        )
        return super().forward(positions + self.offset)


class BartAttention(nn.Module):
    """Multi-headed attention from 'Attention Is All You Need' paper"""

    def __init__(
        self,
        embed_dim: int,
        num_heads: int,
        dropout: float = 0.0,
        is_decoder: bool = False,
        bias: bool = True,
        config=None,
        cache_key: str = None,
    ):
        super().__init__()
        self.embed_dim = embed_dim
        self.num_heads = num_heads
        self.dropout = dropout
        self.head_dim = embed_dim // num_heads
        assert (
            self.head_dim * num_heads == self.embed_dim
        ), f"embed_dim must be divisible by num_heads (got `embed_dim`: {self.embed_dim} and `num_heads`: {num_heads})."
        self.scaling = self.head_dim ** -0.5
        self.is_decoder = is_decoder

        self.k_proj = nn.Linear(embed_dim, embed_dim, bias=bias)
        self.v_proj = nn.Linear(embed_dim, embed_dim, bias=bias)
        self.q_proj = nn.Linear(embed_dim, embed_dim, bias=bias)
        self.out_proj = nn.Linear(embed_dim, embed_dim, bias=bias)

        # added by Chunting
        assert cache_key in ['self', 'encoder_decoder', 'encoder']
        self.attn_mode = config.attn_mode
        self.config = config
        self.cache_key = cache_key

        if 'lisa' in self.attn_mode:
            if self.config.attn_option == 'cross_attn_gate':
                self.ef_transform_gate = nn.Parameter(torch.zeros(num_heads, self.head_dim, requires_grad=True))
                self.ef_transform_gate_bias = nn.Parameter(torch.full((self.num_heads,), 2.0, requires_grad=True))
            elif self.config.attn_option == 'cross_attn' or self.config.attn_option == 'cross_attn_plug' \
                    or self.config.attn_option == 'cross_attn_relu' \
                    or self.config.attn_option == 'cross_attn_plug_before_outproj':
                self.ef_transform_layer_norm = nn.LayerNorm(embed_dim)
            elif self.config.attn_option == 'cross_attn_cz':
                self.ef_transform_layer_norm = nn.LayerNorm(self.head_dim)

            if (self.config.attn_option == 'cross_attn_plug' or self.config.attn_option == 'cross_attn_plug_before_outproj') \
                    and not self.config.mh_reuse_proj:
                self.ef_plug_q_proj = nn.Linear(embed_dim, embed_dim, bias=bias)

        elif self.attn_mode == 'adapter':
            if self.config.attn_option == "attn_adapter":
                self.ef_attn_adapter = Adapter_Layer(self.config, dropout=self.dropout, bottleneck=self.config.preseqlen)
            else:
                raise ValueError("adapter option not supported")

    def _shape(self, tensor: torch.Tensor, seq_len: int, bsz: int):
        return tensor.view(bsz, seq_len, self.num_heads, self.head_dim).transpose(1, 2).contiguous()

    def forward(
        self,
        hidden_states: torch.Tensor,
        key_value_states: Optional[torch.Tensor] = None,
        past_key_value: Optional[Tuple[torch.Tensor]] = None,
        attention_mask: Optional[torch.Tensor] = None,
        layer_head_mask: Optional[torch.Tensor] = None,
        output_attentions: bool = False,
        prefix_state: Optional[Dict[str, torch.Tensor]] = None,  # added by Chunting
        step: Optional[int] = None,  # added by Chunting
    ) -> Tuple[torch.Tensor, Optional[torch.Tensor], Optional[Tuple[torch.Tensor]]]:
        """Input shape: Batch x Time x Channel"""

        # if key_value_states are provided this layer is used as a cross-attention layer
        # for the decoder
        is_cross_attention = key_value_states is not None
        bsz, tgt_len, embed_dim = hidden_states.size()

        # get query proj
        query_states = self.q_proj(hidden_states) * self.scaling
        # get key, value proj
        if is_cross_attention and past_key_value is not None:
            # reuse k,v, cross_attentions
            key_states = past_key_value[0]
            value_states = past_key_value[1]
        elif is_cross_attention:
            # cross_attentions
            key_states = self._shape(self.k_proj(key_value_states), -1, bsz)
            value_states = self._shape(self.v_proj(key_value_states), -1, bsz)
        elif past_key_value is not None:
            # reuse k, v, self_attention
            key_states = self._shape(self.k_proj(hidden_states), -1, bsz)
            value_states = self._shape(self.v_proj(hidden_states), -1, bsz)
            key_states = torch.cat([past_key_value[0], key_states], dim=2)
            value_states = torch.cat([past_key_value[1], value_states], dim=2)
        else:
            # self_attention
            key_states = self._shape(self.k_proj(hidden_states), -1, bsz)
            value_states = self._shape(self.v_proj(hidden_states), -1, bsz)

        if self.is_decoder:
            # if cross_attention save Tuple(torch.Tensor, torch.Tensor) of all cross attention key/value_states.
            # Further calls to cross_attention layer can then reuse all cross-attention
            # key/value_states (first "if" case)
            # if uni-directional self-attention (decoder) save Tuple(torch.Tensor, torch.Tensor) of
            # all previous decoder key/value_states. Further calls to uni-directional self-attention
            # can concat previous decoder key/value_states to current projected key/value_states (third "elif" case)
            # if encoder bi-directional self-attention `past_key_value` is always `None`
            past_key_value = (key_states, value_states)

        if 'lisa' in self.attn_mode and self.config.attn_option == "cross_attn_gate":
            x = query_states.view(bsz, tgt_len, self.num_heads, self.head_dim)
            gates = torch.sigmoid((x * self.ef_transform_gate[None, None, :, :]).sum(-1) + self.ef_transform_gate_bias).unsqueeze(-1) # bsz, tgt_len, num_heads, 1
            # print(gates)
            # input()

        proj_shape = (bsz * self.num_heads, -1, self.head_dim)
        query_states = self._shape(query_states, tgt_len, bsz).view(*proj_shape)
        key_states = key_states.view(*proj_shape)
        value_states = value_states.view(*proj_shape)

        cross_attn_output = None
        if prefix_state is not None and 'lisa' in self.attn_mode:
            # legacy
            prefix_key = prefix_state.get(self.cache_key)['prev_key']  # bsz x nhead, preseqlen, head_dim
            prefix_value = prefix_state.get(self.cache_key)['prev_value']
            prefix_mask = prefix_state.get(self.cache_key)['prev_key_padding_mask']  # bsz, preseqlen: zeros

            if self.config.attn_option == 'concat':
                # add with adapter
                # original lisa prefix-tuning
                key_states = torch.cat([prefix_key, key_states], dim=1)
                value_states = torch.cat([prefix_value, value_states], dim=1)

                if attention_mask is not None:
                    expanded_prefix_mask = prefix_mask[:, None, None, :].expand(bsz, 1, tgt_len, prefix_mask.size(1)).to(attention_mask.dtype)
                    attention_mask = torch.cat([expanded_prefix_mask, attention_mask], dim=-1)

            elif self.config.attn_option == "kv_proj":
                prefix_key = prefix_key.view(bsz, self.num_heads, -1, self.head_dim).transpose(1, 2).contiguous().view(bsz, -1, embed_dim)
                prefix_value = prefix_value.view(bsz, self.num_heads, -1, self.head_dim).transpose(1, 2).contiguous().view(bsz, -1, embed_dim)
                prefix_key = self._shape(self.k_proj(prefix_key), -1, bsz)
                prefix_value = self._shape(self.v_proj(prefix_value), -1, bsz)
                prefix_key = prefix_key.view(*proj_shape)
                prefix_value = prefix_value.view(*proj_shape)

                key_states = torch.cat([prefix_key, key_states], dim=1)
                value_states = torch.cat([prefix_value, value_states], dim=1)
                if attention_mask is not None:
                    expanded_prefix_mask = prefix_mask[:, None, None, :].expand(bsz, 1, tgt_len, prefix_mask.size(1)).to(attention_mask.dtype)
                    attention_mask = torch.cat([expanded_prefix_mask, attention_mask], dim=-1)

            # elif self.config.attn_option == "cross_attn_before_norm":
            #     # todo: delete and add me back
            #     if not self.config.mydebug:
            #         normed_query_states = self.ef_transform_layer_norm(hidden_states)
            #     else:
            #         normed_query_states = hidden_states
            #     normed_query_states = self.q_proj(normed_query_states) * self.scaling
            #     normed_query_states = self._shape(normed_query_states, tgt_len, bsz).view(*proj_shape)

            #     cross_attn_logits = torch.bmm(normed_query_states, prefix_key.transpose(1, 2))  # no need to add masks, because output is query
            #     # bsz * num_heads, tgt_len, prefix_len
            #     cross_attn_weights = nn.functional.softmax(cross_attn_logits, dim=-1)
            #     # todo: delete and add me back
            #     if not self.config.mydebug:
            #         cross_attn_probs = nn.functional.dropout(cross_attn_weights, p=self.dropout, training=self.training)
            #     else:
            #         cross_attn_probs = cross_attn_weights
            #     cross_attn_output = torch.bmm(cross_attn_probs, prefix_value)

            #     if self.config.gate_option != 'cross_attn':
            #         cross_attn_output = cross_attn_output.view(bsz, self.num_heads, tgt_len, self.head_dim)
            #         cross_attn_output = cross_attn_output.transpose(1, 2)
            #         cross_attn_output = cross_attn_output.reshape(bsz, tgt_len, embed_dim)

            elif self.config.attn_option == "cross_attn_gate":
                normed_query_states = self.ef_transform_layer_norm(query_states)
                cross_attn_weights = torch.bmm(normed_query_states, prefix_key.transpose(1, 2))  # no need to add masks, because output is query
                # bsz * num_heads, tgt_len, prefix_len
                cross_attn_weights = nn.functional.softmax(cross_attn_weights, dim=-1)
                cross_attn_probs = nn.functional.dropout(cross_attn_weights, p=self.dropout, training=self.training)
                cross_attn_output = torch.bmm(cross_attn_probs, prefix_value)
                cross_attn_output = cross_attn_output.view(bsz, self.num_heads, tgt_len, self.head_dim)
                cross_attn_output = cross_attn_output.transpose(1, 2)
                cross_attn_output = cross_attn_output * (1 - gates)  # now only add gate here
                cross_attn_output = cross_attn_output.reshape(bsz, tgt_len, embed_dim)

            elif self.config.attn_option == "cross_attn" or self.config.attn_option == "cross_attn_noln" \
                or self.config.attn_option == "cross_attn_relu":
                # optimize an added layernorm
                if self.config.attn_option == "cross_attn_noln":
                    cross_query_states = query_states
                elif self.config.attn_option == "cross_attn_relu":
                    cross_hidden = self.ef_transform_layer_norm(hidden_states)
                    cross_query_states = self.q_proj(cross_hidden)
                    cross_query_states = self._shape(cross_query_states, tgt_len, bsz).view(*proj_shape)
                else:
                    cross_hidden = self.ef_transform_layer_norm(hidden_states)
                    cross_query_states = self.q_proj(cross_hidden) * self.scaling
                    cross_query_states = self._shape(cross_query_states, tgt_len, bsz).view(*proj_shape)

                cross_attn_logits = torch.bmm(cross_query_states, prefix_key.transpose(1, 2))  # no need to add masks, because output is query
                # bsz * num_heads, tgt_len, prefix_len
                if self.config.attn_option == "cross_attn_relu":
                    cross_attn_weights = nn.functional.relu(cross_attn_logits)
                else:
                    cross_attn_weights = nn.functional.softmax(cross_attn_logits, dim=-1)

                cross_attn_probs = nn.functional.dropout(cross_attn_weights, p=self.dropout, training=self.training)
                cross_attn_output = torch.bmm(cross_attn_probs, prefix_value)

                if self.config.gate_option != 'cross_attn':
                    cross_attn_output = cross_attn_output.view(bsz, self.num_heads, tgt_len, self.head_dim)
                    cross_attn_output = cross_attn_output.transpose(1, 2)
                    cross_attn_output = cross_attn_output.reshape(bsz, tgt_len, embed_dim)

        if self.config.attn_mode == 'adapter':
            if self.config.attn_option == "attn_adapter":
                cross_attn_output = self.ef_attn_adapter(hidden_states, add_residual=False)

        src_len = key_states.size(1)
        attn_weights = torch.bmm(query_states, key_states.transpose(1, 2))

        if self.config.gate_option == "cross_attn":
            if attention_mask is not None:
                attn_weights = attn_weights.view(bsz, self.num_heads, tgt_len, src_len) + attention_mask
                attn_weights = attn_weights.view(bsz * self.num_heads, tgt_len, src_len)
            w_prefix, w_attn = softmax_gating(cross_attn_logits, attn_weights)  # bsz x num_heads, tgt_len, 1

        if attn_weights.size() != (bsz * self.num_heads, tgt_len, src_len):
            raise ValueError(
                f"Attention weights should be of size {(bsz * self.num_heads, tgt_len, src_len)}, but is {attn_weights.size()}"
            )

        if attention_mask is not None:
            if attention_mask.size() != (bsz, 1, tgt_len, src_len):
                raise ValueError(
                    f"Attention mask should be of size {(bsz, 1, tgt_len, src_len)}, but is {attention_mask.size()}"
                )
            attn_weights = attn_weights.view(bsz, self.num_heads, tgt_len, src_len) + attention_mask
            attn_weights = attn_weights.view(bsz * self.num_heads, tgt_len, src_len)

        attn_weights = nn.functional.softmax(attn_weights, dim=-1)

        if layer_head_mask is not None:
            if layer_head_mask.size() != (self.num_heads,):
                raise ValueError(
                    f"Head mask for a single layer should be of size {(self.num_heads,)}, but is {layer_head_mask.size()}"
                )
            attn_weights = layer_head_mask.view(1, -1, 1, 1) * attn_weights.view(bsz, self.num_heads, tgt_len, src_len)
            attn_weights = attn_weights.view(bsz * self.num_heads, tgt_len, src_len)

        if output_attentions:
            # this operation is a bit awkward, but it's required to
            # make sure that attn_weights keeps its gradient.
            # In order to do so, attn_weights have to be reshaped
            # twice and have to be reused in the following
            attn_weights_reshaped = attn_weights.view(bsz, self.num_heads, tgt_len, src_len)
            attn_weights = attn_weights_reshaped.view(bsz * self.num_heads, tgt_len, src_len)
        else:
            attn_weights_reshaped = None

        attn_probs = nn.functional.dropout(attn_weights, p=self.dropout, training=self.training)
        attn_output = torch.bmm(attn_probs, value_states)

        if attn_output.size() != (bsz * self.num_heads, tgt_len, self.head_dim):
            raise ValueError(
                f"`attn_output` should be of size {(bsz, self.num_heads, tgt_len, self.head_dim)}, but is {attn_output.size()}"
            )

        if 'lisa' in self.config.attn_mode and self.config.attn_option == "cross_attn_gate":
            attn_output = attn_output * gates

        if self.config.gate_option == "cross_attn":
            # print("attn")
            # print(w_attn)
            # input()
            # print("prefix")
            # print(w_prefix)
            # input()
            attn_output = attn_output * w_attn + cross_attn_output * w_prefix
            cross_attn_output = None

        attn_output = attn_output.view(bsz, self.num_heads, tgt_len, self.head_dim)
        attn_output = attn_output.transpose(1, 2)
        attn_output = attn_output.reshape(bsz, tgt_len, embed_dim)

        if cross_attn_output is not None and self.config.insert_option != "after_output_proj":
            attn_output = attn_output + cross_attn_output

        if 'lisa' in self.attn_mode and (self.config.attn_option == 'cross_attn_plug_before_outproj' or self.config.attn_option == 'mh_adaptor_before_outproj'):
            if self.config.mh_reuse_proj:
                ef_query_states = self.q_proj(self.ef_transform_layer_norm(attn_output))
            else:
                ef_query_states = self.ef_plug_q_proj(self.ef_transform_layer_norm(attn_output))
            # ef_query_states = self.q_proj(self.ef_ln_before(attn_output))
            if self.config.attn_option != 'mh_adaptor_before_outproj':
                ef_query_states = ef_query_states * self.scaling

            ef_query_states = self._shape(ef_query_states, tgt_len, bsz).view(*proj_shape)

            ef_cross_attn_weights = torch.bmm(ef_query_states, prefix_key.transpose(1, 2))  # no need to add masks, because output is query
            # bsz * num_heads, tgt_len, prefix_len
            if self.config.attn_option == 'cross_attn_plug_before_outproj':
                ef_cross_attn_weights = nn.functional.softmax(ef_cross_attn_weights, dim=-1)
                ef_cross_attn_weights = nn.functional.dropout(ef_cross_attn_weights, p=self.dropout, training=self.training)
            elif self.config.attn_option == 'mh_adaptor_before_outproj':
                ef_cross_attn_weights = nn.functional.relu(ef_cross_attn_weights)

            ef_cross_attn_output = torch.bmm(ef_cross_attn_weights, prefix_value)
            ef_cross_attn_output = ef_cross_attn_output.view(bsz, self.num_heads, tgt_len, self.head_dim)
            ef_cross_attn_output = ef_cross_attn_output.transpose(1, 2)

            ef_cross_attn_output = ef_cross_attn_output.reshape(bsz, tgt_len, embed_dim)

            # residual
            attn_output = attn_output + ef_cross_attn_output


        if prefix_state is not None and self.attn_mode == 'learn_bias':
            bias_embeds = prefix_state.get(self.cache_key)
            if self.training:
                start, end = 0, tgt_len
                # print("train: ", start, end, "is cross: ", is_cross_attention, "is decoder:", self.is_decoder)
                # input()
            elif not is_cross_attention and past_key_value is not None:
                # at generation time
                start, end = src_len-1, src_len
                # print("generate: ", start, end, "is cross: ", is_cross_attention, "is decoder:", self.is_decoder, "step: ", tgt_len)
                # input()
            elif past_key_value is not None:
                assert step is not None
                start, end = step-1, step
                # print("generate: ", start, end, "is cross: ", is_cross_attention, "is decoder:", self.is_decoder, "step: ", tgt_len)
                # input()
            else:
                start, end = 0, tgt_len
                # print("generate: ", start, end, "is cross: ", is_cross_attention, "is decoder:", self.is_decoder, "step: ", tgt_len)
                # input()

            bias = bias_embeds[start:end, :]
            attn_output = attn_output + bias

        # import pdb; pdb.set_trace()
        attn_output = self.out_proj(attn_output)

<<<<<<< HEAD
        if cross_attn_output is not None and self.config.insert_option == "after_output_proj":
            attn_output = attn_output + cross_attn_output

        if 'lisa' in self.use_prefix and (self.config.lisa_option == 'cross_attn_plug' or self.config.lisa_option == 'mh_adaptor'):
=======
        if 'lisa' in self.attn_mode and (self.config.attn_option == 'cross_attn_plug' or self.config.attn_option == 'mh_adaptor'):
>>>>>>> fd27d591
            if self.config.mh_reuse_proj:
                ef_query_states = self.q_proj(self.ef_ln_before(attn_output))
            else:
                ef_query_states = self.plug_q_proj(self.ef_ln_before(attn_output))
            # ef_query_states = self.q_proj(self.ef_ln_before(attn_output))
            if self.config.attn_option != 'mh_adaptor':
                ef_query_states = ef_query_states * self.scaling

            ef_query_states = self._shape(ef_query_states, tgt_len, bsz).view(*proj_shape)

            ef_cross_attn_weights = torch.bmm(ef_query_states, prefix_key.transpose(1, 2))  # no need to add masks, because output is query
            # bsz * num_heads, tgt_len, prefix_len
            if self.config.attn_option == 'cross_attn_plug':
                ef_cross_attn_weights = nn.functional.softmax(ef_cross_attn_weights, dim=-1)
                ef_cross_attn_weights = nn.functional.dropout(ef_cross_attn_weights, p=self.dropout, training=self.training)
            elif self.config.attn_option == 'mh_adaptor':
                ef_cross_attn_weights = nn.functional.relu(ef_cross_attn_weights)

            ef_cross_attn_output = torch.bmm(ef_cross_attn_weights, prefix_value)
            ef_cross_attn_output = ef_cross_attn_output.view(bsz, self.num_heads, tgt_len, self.head_dim)
            ef_cross_attn_output = ef_cross_attn_output.transpose(1, 2)

            ef_cross_attn_output = ef_cross_attn_output.reshape(bsz, tgt_len, embed_dim)

            # residule
            attn_output = attn_output + ef_cross_attn_output

        return attn_output, attn_weights_reshaped, past_key_value


class BartEncoderLayer(nn.Module):
    def __init__(self, config: BartConfig):
        super().__init__()
        self.config = config

        self.embed_dim = config.d_model
        self.self_attn = BartAttention(
            embed_dim=self.embed_dim,
            num_heads=config.encoder_attention_heads,
            dropout=config.attention_dropout,
            config=config,
            cache_key='encoder',
        )
        self.self_attn_layer_norm = nn.LayerNorm(self.embed_dim)
        self.dropout = config.dropout
        self.activation_fn = ACT2FN[config.activation_function]
        self.activation_dropout = config.activation_dropout
        self.fc1 = nn.Linear(self.embed_dim, config.encoder_ffn_dim)
        self.fc2 = nn.Linear(config.encoder_ffn_dim, self.embed_dim)
        self.final_layer_norm = nn.LayerNorm(self.embed_dim)

        if config.ffn_mode == 'adapter':
            self.ef_ffn_adapter = Adapter_Layer(self.config, dropout=self.dropout,
                bottleneck=config.ffn_bn_len)

    def forward(
        self,
        hidden_states: torch.Tensor,
        attention_mask: torch.Tensor,
        layer_head_mask: torch.Tensor,
        output_attentions: bool = False,
        prefix_state=None,
        encoder_layer_idx=-1,
        p_prime=None,
        unexpanded_attention_mask: torch.Tensor = None,
    ):
        """
        Args:
            hidden_states (:obj:`torch.FloatTensor`): input to the layer of shape `(seq_len, batch, embed_dim)`
            attention_mask (:obj:`torch.FloatTensor`): attention mask of size
                `(batch, 1, tgt_len, src_len)` where padding elements are indicated by very large negative values.
            layer_head_mask (:obj:`torch.FloatTensor`): mask for attention heads in a given layer of size
                `(encoder_attention_heads,)`.
            output_attentions (:obj:`bool`, `optional`):
                Whether or not to return the attentions tensors of all attention layers. See ``attentions`` under
                returned tensors for more detail.
        """
        residual = hidden_states

        hidden_states, attn_weights, _ = self.self_attn(
            hidden_states=hidden_states,
            attention_mask=attention_mask,
            layer_head_mask=layer_head_mask,
            output_attentions=output_attentions,
            prefix_state=prefix_state,
        )

        if prefix_state is not None and isinstance(prefix_state, luna_attention_enc_dec) and self.config.luna_option == "full_before":
            p_prime, e_prime = prefix_state.forward_encoder(residual, unexpanded_attention_mask, p_prime, encoder_layer_idx)
            hidden_states = hidden_states + e_prime

        hidden_states = nn.functional.dropout(hidden_states, p=self.dropout, training=self.training)
        hidden_states = residual + hidden_states
        hidden_states = self.self_attn_layer_norm(hidden_states)

        if self.config.ffn_mode == 'adapter' and self.config.ffn_option == 'ffn_hi_input':
            adapter_change = self.ef_ffn_adapter(hidden_states, add_residual=False)


        residual = hidden_states
        hidden_states = self.activation_fn(self.fc1(hidden_states))
        hidden_states = nn.functional.dropout(hidden_states, p=self.activation_dropout, training=self.training)
        hidden_states = self.fc2(hidden_states)

        hidden_states = nn.functional.dropout(hidden_states, p=self.dropout, training=self.training)

        if self.config.ffn_mode == 'adapter':
            if self.config.ffn_option == 'ffn_ho_input':
                hidden_states = self.ef_ffn_adapter(hidden_states)
            elif self.config.ffn_option == 'ffn_hi_input':
                hidden_states = hidden_states + adapter_change
            else:
                raise ValueError

        hidden_states = residual + hidden_states
        hidden_states = self.final_layer_norm(hidden_states)

        if hidden_states.dtype == torch.float16 and (
            torch.isinf(hidden_states).any() or torch.isnan(hidden_states).any()
        ):
            clamp_value = torch.finfo(hidden_states.dtype).max - 1000
            hidden_states = torch.clamp(hidden_states, min=-clamp_value, max=clamp_value)

        outputs = (hidden_states,)

        if output_attentions:
            outputs += (attn_weights,)

        return outputs, p_prime


class BartDecoderLayer(nn.Module):
    def __init__(self, config: BartConfig):
        super().__init__()
        self.config = config
        self.embed_dim = config.d_model

        self.self_attn = BartAttention(
            embed_dim=self.embed_dim,
            num_heads=config.decoder_attention_heads,
            dropout=config.attention_dropout,
            is_decoder=True,
            config=config,
            cache_key='self',
        )
        self.dropout = config.dropout
        self.activation_fn = ACT2FN[config.activation_function]
        self.activation_dropout = config.activation_dropout

        self.self_attn_layer_norm = nn.LayerNorm(self.embed_dim)
        self.encoder_attn = BartAttention(
            self.embed_dim,
            config.decoder_attention_heads,
            dropout=config.attention_dropout,
            is_decoder=True,
            config=config,
            cache_key='encoder_decoder',
        )
        self.encoder_attn_layer_norm = nn.LayerNorm(self.embed_dim)
        self.fc1 = nn.Linear(self.embed_dim, config.decoder_ffn_dim)
        self.fc2 = nn.Linear(config.decoder_ffn_dim, self.embed_dim)
        self.final_layer_norm = nn.LayerNorm(self.embed_dim)

        if config.ffn_mode == 'adapter':
            self.ef_ffn_adapter = Adapter_Layer(self.config, dropout=self.dropout,
                bottleneck=config.ffn_bn_len)

    def forward(
        self,
        hidden_states: torch.Tensor,
        attention_mask: Optional[torch.Tensor] = None,
        encoder_hidden_states: Optional[torch.Tensor] = None,
        encoder_attention_mask: Optional[torch.Tensor] = None,
        layer_head_mask: Optional[torch.Tensor] = None,
        cross_attn_layer_head_mask: Optional[torch.Tensor] = None,
        past_key_value: Optional[Tuple[torch.Tensor]] = None,
        output_attentions: Optional[bool] = False,
        use_cache: Optional[bool] = True,
        prefix_state=None,
        decoder_layer_idx=-1,
        p_prime=None,
    ):
        """
        Args:
            hidden_states (:obj:`torch.FloatTensor`): input to the layer of shape `(batch, seq_len, embed_dim)`
            attention_mask (:obj:`torch.FloatTensor`): attention mask of size
                `(batch, 1, tgt_len, src_len)` where padding elements are indicated by very large negative values.
            encoder_hidden_states (:obj:`torch.FloatTensor`): cross attention input to the layer of shape `(batch, seq_len, embed_dim)`
            encoder_attention_mask (:obj:`torch.FloatTensor`): encoder attention mask of size
                `(batch, 1, tgt_len, src_len)` where padding elements are indicated by very large negative values.
            layer_head_mask (:obj:`torch.FloatTensor`): mask for attention heads in a given layer of size
                `(encoder_attention_heads,)`.
            cross_attn_layer_head_mask (:obj:`torch.FloatTensor`): mask for cross-attention heads in a given layer of
                size `(decoder_attention_heads,)`.
            past_key_value (:obj:`Tuple(torch.FloatTensor)`): cached past key and value projection states
            output_attentions (:obj:`bool`, `optional`):
                Whether or not to return the attentions tensors of all attention layers. See ``attentions`` under
                returned tensors for more detail.
        """
        residual = hidden_states

        # Self Attention
        # decoder uni-directional self-attention cached key/values tuple is at positions 1,2
        self_attn_past_key_value = past_key_value[:2] if past_key_value is not None else None
        # add present self-attn cache to positions 1,2 of present_key_value tuple
        hidden_states, self_attn_weights, present_key_value = self.self_attn(
            hidden_states=hidden_states,
            past_key_value=self_attn_past_key_value,
            attention_mask=attention_mask,
            layer_head_mask=layer_head_mask,
            output_attentions=output_attentions,
            prefix_state=prefix_state
        )
        # todo: first try add change here
        if prefix_state is not None and self.config.attn_mode == 'luna' and self.config.luna_option == "self_attn":
            bias = prefix_state.forward_dp(hidden_states, p_prime, decoder_layer_idx)
            hidden_states = hidden_states + bias

        hidden_states = nn.functional.dropout(hidden_states, p=self.dropout, training=self.training)
        hidden_states = residual + hidden_states
        hidden_states = self.self_attn_layer_norm(hidden_states)

        # Cross-Attention Block
        cross_attn_present_key_value = None
        cross_attn_weights = None
        if encoder_hidden_states is not None:
            residual = hidden_states

            # cross_attn cached key/values tuple is at positions 3,4 of present_key_value tuple
            cross_attn_past_key_value = past_key_value[-2:] if past_key_value is not None else None

            # added by Chunting: for learned bias
            step = (past_key_value[0].size(2) + 1) if cross_attn_past_key_value is not None else 1

            hidden_states, cross_attn_weights, cross_attn_present_key_value = self.encoder_attn(
                hidden_states=hidden_states,
                key_value_states=encoder_hidden_states,
                attention_mask=encoder_attention_mask,
                layer_head_mask=cross_attn_layer_head_mask,
                past_key_value=cross_attn_past_key_value,
                output_attentions=output_attentions,
                prefix_state=prefix_state,
                step=step,
            )

            if prefix_state is not None and isinstance(prefix_state, luna_attention_enc_dec) and self.config.luna_option == "full_before":
                d_prime = prefix_state.forward_dp(residual, p_prime, decoder_layer_idx)
                hidden_states = hidden_states + d_prime

            hidden_states = nn.functional.dropout(hidden_states, p=self.dropout, training=self.training)
            hidden_states = residual + hidden_states
            hidden_states = self.encoder_attn_layer_norm(hidden_states)

            # add cross-attn to positions 3,4 of present_key_value tuple
            present_key_value = present_key_value + cross_attn_present_key_value

        if self.config.ffn_mode == 'adapter' and self.config.ffn_option == 'ffn_hi_input':
            adapter_change = self.ef_ffn_adapter(hidden_states, add_residual=False)

        # Fully Connected
        residual = hidden_states
        hidden_states = self.activation_fn(self.fc1(hidden_states))
        hidden_states = nn.functional.dropout(hidden_states, p=self.activation_dropout, training=self.training)
        hidden_states = self.fc2(hidden_states)
        hidden_states = nn.functional.dropout(hidden_states, p=self.dropout, training=self.training)

        if self.config.ffn_mode == 'adapter':
            if self.config.ffn_option == 'ffn_ho_input':
                hidden_states = self.ef_ffn_adapter(hidden_states)
            elif self.config.ffn_option == 'ffn_hi_input':
                hidden_states = hidden_states + adapter_change
            else:
                raise ValueError

        hidden_states = residual + hidden_states
        hidden_states = self.final_layer_norm(hidden_states)

        outputs = (hidden_states,)

        if output_attentions:
            outputs += (self_attn_weights, cross_attn_weights)

        if use_cache:
            outputs += (present_key_value,)

        return outputs


class BartClassificationHead(nn.Module):
    """Head for sentence-level classification tasks."""

    def __init__(
        self,
        input_dim: int,
        inner_dim: int,
        num_classes: int,
        pooler_dropout: float,
    ):
        super().__init__()
        self.dense = nn.Linear(input_dim, inner_dim)
        self.dropout = nn.Dropout(p=pooler_dropout)
        self.out_proj = nn.Linear(inner_dim, num_classes)

    def forward(self, hidden_states: torch.Tensor):
        hidden_states = self.dropout(hidden_states)
        hidden_states = self.dense(hidden_states)
        hidden_states = torch.tanh(hidden_states)
        hidden_states = self.dropout(hidden_states)
        hidden_states = self.out_proj(hidden_states)
        return hidden_states


class BartPretrainedModel(PreTrainedModel):
    config_class = BartConfig
    base_model_prefix = "model"
    _keys_to_ignore_on_load_unexpected = [r"encoder\.version", r"decoder\.version"]
    _keys_to_ignore_on_load_missing = [r"ef_"]

    def _init_weights(self, module):
        # import pdb; pdb.set_trace()
        print("============================ init weights is called! ====================================")
        std = self.config.init_std
        if isinstance(module, nn.Linear):
            module.weight.data.normal_(mean=0.0, std=std)
            if module.bias is not None:
                module.bias.data.zero_()
        elif isinstance(module, nn.Embedding):
            module.weight.data.normal_(mean=0.0, std=std)
            if module.padding_idx is not None:
                module.weight.data[module.padding_idx].zero_()

    @property
    def dummy_inputs(self):
        pad_token = self.config.pad_token_id
        input_ids = torch.tensor([[0, 6, 10, 4, 2], [0, 8, 12, 2, pad_token]], device=self.device)
        dummy_inputs = {
            "attention_mask": input_ids.ne(pad_token),
            "input_ids": input_ids,
        }
        return dummy_inputs


class PretrainedBartModel(BartPretrainedModel):
    def __init_subclass__(self):
        warnings.warn(
            "The class `PretrainedBartModel` has been depreciated, please use `BartPretrainedModel` instead.",
            FutureWarning,
        )


BART_START_DOCSTRING = r"""
    This model inherits from :class:`~transformers.PreTrainedModel`. Check the superclass documentation for the generic
    methods the library implements for all its model (such as downloading or saving, resizing the input embeddings,
    pruning heads etc.)

    This model is also a PyTorch `torch.nn.Module <https://pytorch.org/docs/stable/nn.html#torch.nn.Module>`__
    subclass. Use it as a regular PyTorch Module and refer to the PyTorch documentation for all matter related to
    general usage and behavior.

    Parameters:
        config (:class:`~transformers.BartConfig`):
            Model configuration class with all the parameters of the model. Initializing with a config file does not
            load the weights associated with the model, only the configuration. Check out the
            :meth:`~transformers.PreTrainedModel.from_pretrained` method to load the model weights.
"""

BART_GENERATION_EXAMPLE = r"""
    Summarization example::

        >>> from transformers import BartTokenizer, BartForConditionalGeneration, BartConfig

        >>> model = BartForConditionalGeneration.from_pretrained('facebook/bart-large-cnn')
        >>> tokenizer = BartTokenizer.from_pretrained('facebook/bart-large-cnn')

        >>> ARTICLE_TO_SUMMARIZE = "My friends are cool but they eat too many carbs."
        >>> inputs = tokenizer([ARTICLE_TO_SUMMARIZE], max_length=1024, return_tensors='pt')

        >>> # Generate Summary
        >>> summary_ids = model.generate(inputs['input_ids'], num_beams=4, max_length=5, early_stopping=True)
        >>> print([tokenizer.decode(g, skip_special_tokens=True, clean_up_tokenization_spaces=False) for g in summary_ids])

    Mask filling example::

        >>> from transformers import BartTokenizer, BartForConditionalGeneration
        >>> tokenizer = BartTokenizer.from_pretrained('facebook/bart-large')
        >>> TXT = "My friends are <mask> but they eat too many carbs."

        >>> model = BartForConditionalGeneration.from_pretrained('facebook/bart-large')
        >>> input_ids = tokenizer([TXT], return_tensors='pt')['input_ids']
        >>> logits = model(input_ids).logits

        >>> masked_index = (input_ids[0] == tokenizer.mask_token_id).nonzero().item()
        >>> probs = logits[0, masked_index].softmax(dim=0)
        >>> values, predictions = probs.topk(5)

        >>> tokenizer.decode(predictions).split()
"""

BART_INPUTS_DOCSTRING = r"""
    Args:
        input_ids (:obj:`torch.LongTensor` of shape :obj:`(batch_size, sequence_length)`):
            Indices of input sequence tokens in the vocabulary. Padding will be ignored by default should you provide
            it.

            Indices can be obtained using :class:`~transformers.BartTokenizer`. See
            :meth:`transformers.PreTrainedTokenizer.encode` and :meth:`transformers.PreTrainedTokenizer.__call__` for
            details.

            `What are input IDs? <../glossary.html#input-ids>`__
        attention_mask (:obj:`torch.Tensor` of shape :obj:`(batch_size, sequence_length)`, `optional`):
            Mask to avoid performing attention on padding token indices. Mask values selected in ``[0, 1]``:

            - 1 for tokens that are **not masked**,
            - 0 for tokens that are **masked**.

            `What are attention masks? <../glossary.html#attention-mask>`__
        decoder_input_ids (:obj:`torch.LongTensor` of shape :obj:`(batch_size, target_sequence_length)`, `optional`):
            Indices of decoder input sequence tokens in the vocabulary.

            Indices can be obtained using :class:`~transformers.BartTokenizer`. See
            :meth:`transformers.PreTrainedTokenizer.encode` and :meth:`transformers.PreTrainedTokenizer.__call__` for
            details.

            `What are decoder input IDs? <../glossary.html#decoder-input-ids>`__

            Bart uses the :obj:`eos_token_id` as the starting token for :obj:`decoder_input_ids` generation. If
            :obj:`past_key_values` is used, optionally only the last :obj:`decoder_input_ids` have to be input (see
            :obj:`past_key_values`).

            For translation and summarization training, :obj:`decoder_input_ids` should be provided. If no
            :obj:`decoder_input_ids` is provided, the model will create this tensor by shifting the :obj:`input_ids` to
            the right for denoising pre-training following the paper.
        decoder_attention_mask (:obj:`torch.LongTensor` of shape :obj:`(batch_size, target_sequence_length)`, `optional`):
            Default behavior: generate a tensor that ignores pad tokens in :obj:`decoder_input_ids`. Causal mask will
            also be used by default.

            If you want to change padding behavior, you should read :func:`modeling_bart._prepare_decoder_inputs` and
            modify to your needs. See diagram 1 in `the paper <https://arxiv.org/abs/1910.13461>`__ for more
            information on the default strategy.
        head_mask (:obj:`torch.Tensor` of shape :obj:`(encoder_layers, encoder_attention_heads)`, `optional`):
            Mask to nullify selected heads of the attention modules in the encoder. Mask values selected in ``[0, 1]``:

            - 1 indicates the head is **not masked**,
            - 0 indicates the head is **masked**.

        decoder_head_mask (:obj:`torch.Tensor` of shape :obj:`(decoder_layers, decoder_attention_heads)`, `optional`):
            Mask to nullify selected heads of the attention modules in the decoder. Mask values selected in ``[0, 1]``:

            - 1 indicates the head is **not masked**,
            - 0 indicates the head is **masked**.

        cross_attn_head_mask (:obj:`torch.Tensor` of shape :obj:`(decoder_layers, decoder_attention_heads)`, `optional`):
            Mask to nullify selected heads of the cross-attention modules in the decoder. Mask values selected in ``[0,
            1]``:

            - 1 indicates the head is **not masked**,
            - 0 indicates the head is **masked**.

        encoder_outputs (:obj:`tuple(tuple(torch.FloatTensor)`, `optional`):
            Tuple consists of (:obj:`last_hidden_state`, `optional`: :obj:`hidden_states`, `optional`:
            :obj:`attentions`) :obj:`last_hidden_state` of shape :obj:`(batch_size, sequence_length, hidden_size)`,
            `optional`) is a sequence of hidden-states at the output of the last layer of the encoder. Used in the
            cross-attention of the decoder.
        past_key_values (:obj:`tuple(tuple(torch.FloatTensor))`, `optional`, returned when ``use_cache=True`` is passed or when ``config.use_cache=True``):
            Tuple of :obj:`tuple(torch.FloatTensor)` of length :obj:`config.n_layers`, with each tuple having 2 tensors
            of shape :obj:`(batch_size, num_heads, sequence_length, embed_size_per_head)`) and 2 additional tensors of
            shape :obj:`(batch_size, num_heads, encoder_sequence_length, embed_size_per_head)`.

            Contains pre-computed hidden-states (key and values in the self-attention blocks and in the cross-attention
            blocks) that can be used (see :obj:`past_key_values` input) to speed up sequential decoding.

            If :obj:`past_key_values` are used, the user can optionally input only the last :obj:`decoder_input_ids`
            (those that don't have their past key value states given to this model) of shape :obj:`(batch_size, 1)`
            instead of all :obj:`decoder_input_ids`` of shape :obj:`(batch_size, sequence_length)`.
        inputs_embeds (:obj:`torch.FloatTensor` of shape :obj:`(batch_size, sequence_length, hidden_size)`, `optional`):
            Optionally, instead of passing :obj:`input_ids` you can choose to directly pass an embedded representation.
            This is useful if you want more control over how to convert :obj:`input_ids` indices into associated
            vectors than the model's internal embedding lookup matrix.
        decoder_inputs_embeds (:obj:`torch.FloatTensor` of shape :obj:`(batch_size, target_sequence_length, hidden_size)`, `optional`):
            Optionally, instead of passing :obj:`decoder_input_ids` you can choose to directly pass an embedded
            representation. If :obj:`past_key_values` is used, optionally only the last :obj:`decoder_inputs_embeds`
            have to be input (see :obj:`past_key_values`). This is useful if you want more control over how to convert
            :obj:`decoder_input_ids` indices into associated vectors than the model's internal embedding lookup matrix.

            If :obj:`decoder_input_ids` and :obj:`decoder_inputs_embeds` are both unset, :obj:`decoder_inputs_embeds`
            takes the value of :obj:`inputs_embeds`.
        use_cache (:obj:`bool`, `optional`):
            If set to :obj:`True`, :obj:`past_key_values` key value states are returned and can be used to speed up
            decoding (see :obj:`past_key_values`).
        output_attentions (:obj:`bool`, `optional`):
            Whether or not to return the attentions tensors of all attention layers. See ``attentions`` under returned
            tensors for more detail.
        output_hidden_states (:obj:`bool`, `optional`):
            Whether or not to return the hidden states of all layers. See ``hidden_states`` under returned tensors for
            more detail.
        return_dict (:obj:`bool`, `optional`):
            Whether or not to return a :class:`~transformers.file_utils.ModelOutput` instead of a plain tuple.
"""


class BartEncoder(BartPretrainedModel):
    """
    Transformer encoder consisting of *config.encoder_layers* self attention layers. Each layer is a
    :class:`BartEncoderLayer`.

    Args:
        config: BartConfig
        embed_tokens (nn.Embedding): output embedding
    """

    def __init__(self, config: BartConfig, embed_tokens: Optional[nn.Embedding] = None):
        super().__init__(config)

        self.dropout = config.dropout
        self.layerdrop = config.encoder_layerdrop

        embed_dim = config.d_model
        self.padding_idx = config.pad_token_id
        self.max_source_positions = config.max_position_embeddings
        self.embed_scale = math.sqrt(embed_dim) if config.scale_embedding else 1.0

        if embed_tokens is not None:
            self.embed_tokens = embed_tokens
        else:
            self.embed_tokens = nn.Embedding(config.vocab_size, embed_dim, self.padding_idx)

        self.embed_positions = BartLearnedPositionalEmbedding(
            config.max_position_embeddings,
            embed_dim,
        )
        self.layers = nn.ModuleList([BartEncoderLayer(config) for _ in range(config.encoder_layers)])
        self.layernorm_embedding = nn.LayerNorm(embed_dim)

        self.init_weights()

    def forward(
        self,
        input_ids=None,
        attention_mask=None,
        head_mask=None,
        inputs_embeds=None,
        output_attentions=None,
        output_hidden_states=None,
        return_dict=None,
        prefix_state=None,
    ):
        r"""
        Args:
            input_ids (:obj:`torch.LongTensor` of shape :obj:`(batch_size, sequence_length)`):
                Indices of input sequence tokens in the vocabulary. Padding will be ignored by default should you
                provide it.

                Indices can be obtained using :class:`~transformers.BartTokenizer`. See
                :meth:`transformers.PreTrainedTokenizer.encode` and :meth:`transformers.PreTrainedTokenizer.__call__`
                for details.

                `What are input IDs? <../glossary.html#input-ids>`__
            attention_mask (:obj:`torch.Tensor` of shape :obj:`(batch_size, sequence_length)`, `optional`):
                Mask to avoid performing attention on padding token indices. Mask values selected in ``[0, 1]``:

                - 1 for tokens that are **not masked**,
                - 0 for tokens that are **masked**.

                `What are attention masks? <../glossary.html#attention-mask>`__
            head_mask (:obj:`torch.Tensor` of shape :obj:`(encoder_layers, encoder_attention_heads)`, `optional`):
                Mask to nullify selected heads of the attention modules. Mask values selected in ``[0, 1]``:

                - 1 indicates the head is **not masked**,
                - 0 indicates the head is **masked**.

            inputs_embeds (:obj:`torch.FloatTensor` of shape :obj:`(batch_size, sequence_length, hidden_size)`, `optional`):
                Optionally, instead of passing :obj:`input_ids` you can choose to directly pass an embedded
                representation. This is useful if you want more control over how to convert :obj:`input_ids` indices
                into associated vectors than the model's internal embedding lookup matrix.
            output_attentions (:obj:`bool`, `optional`):
                Whether or not to return the attentions tensors of all attention layers. See ``attentions`` under
                returned tensors for more detail.
            output_hidden_states (:obj:`bool`, `optional`):
                Whether or not to return the hidden states of all layers. See ``hidden_states`` under returned tensors
                for more detail.
            return_dict (:obj:`bool`, `optional`):
                Whether or not to return a :class:`~transformers.file_utils.ModelOutput` instead of a plain tuple.
        """
        output_attentions = output_attentions if output_attentions is not None else self.config.output_attentions
        output_hidden_states = (
            output_hidden_states if output_hidden_states is not None else self.config.output_hidden_states
        )
        return_dict = return_dict if return_dict is not None else self.config.use_return_dict

        # retrieve input_ids and inputs_embeds
        if input_ids is not None and inputs_embeds is not None:
            raise ValueError("You cannot specify both input_ids and inputs_embeds at the same time")
        elif input_ids is not None:
            input_shape = input_ids.size()
            input_ids = input_ids.view(-1, input_shape[-1])
        elif inputs_embeds is not None:
            input_shape = inputs_embeds.size()[:-1]
        else:
            raise ValueError("You have to specify either input_ids or inputs_embeds")

        if inputs_embeds is None:
            inputs_embeds = self.embed_tokens(input_ids) * self.embed_scale

        embed_pos = self.embed_positions(input_shape)

        hidden_states = inputs_embeds + embed_pos

        # added by Chunting
        if self.config.attn_mode == 'dlisa':
            p_prime_e, p_prime_ds, p_prime_dc = prefix_state.forward_pe_attn(hidden_states, attention_mask)
            biases = prefix_state(p_prime_e, p_prime_ds, p_prime_dc)
            prefix_state.biases = biases
            prefix_state = biases
            p_prime = None
        else:
            p_prime = None

        hidden_states = self.layernorm_embedding(hidden_states)
        hidden_states = nn.functional.dropout(hidden_states, p=self.dropout, training=self.training)

        # expand attention_mask
        unexpand_attention_mask = attention_mask
        if attention_mask is not None:
            # [bsz, seq_len] -> [bsz, 1, tgt_seq_len, src_seq_len]
            attention_mask = _expand_mask(attention_mask, inputs_embeds.dtype)

        encoder_states = () if output_hidden_states else None
        all_attentions = () if output_attentions else None

        # check if head_mask has a correct number of layers specified if desired
        if head_mask is not None:
            assert head_mask.size()[0] == (
                len(self.layers)
            ), f"The head_mask should be specified for {len(self.layers)} layers, but it is for {head_mask.size()[0]}."

        for idx, encoder_layer in enumerate(self.layers):
            if output_hidden_states:
                encoder_states = encoder_states + (hidden_states,)
            # add LayerDrop (see https://arxiv.org/abs/1909.11556 for description)
            dropout_probability = random.uniform(0, 1)
            if self.training and (dropout_probability < self.layerdrop):  # skip the layer
                layer_outputs = (None, None)
            else:
                if getattr(self.config, "gradient_checkpointing", False) and self.training:

                    def create_custom_forward(module):
                        def custom_forward(*inputs):
                            return module(*inputs, output_attentions)

                        return custom_forward

                    layer_outputs = torch.utils.checkpoint.checkpoint(
                        create_custom_forward(encoder_layer),
                        hidden_states,
                        attention_mask,
                        (head_mask[idx] if head_mask is not None else None),
                    )
                else:
                    if prefix_state is not None and idx + self.config.num_bias_layers >= self.config.encoder_layers:
                        idx = idx - (self.config.encoder_layers - self.config.num_bias_layers)
                        pass_prefix_state = prefix_state[idx] if isinstance(prefix_state, list) else prefix_state
                    else:
                        pass_prefix_state = None

                    layer_outputs, p_prime = encoder_layer(
                        hidden_states,
                        attention_mask,
                        layer_head_mask=(head_mask[idx] if head_mask is not None else None),
                        output_attentions=output_attentions,
                        prefix_state=pass_prefix_state,
                        encoder_layer_idx=idx,
                        p_prime=p_prime,
                        unexpanded_attention_mask=unexpand_attention_mask,
                    )

                hidden_states = layer_outputs[0]

            if output_attentions:
                all_attentions = all_attentions + (layer_outputs[1],)

        if output_hidden_states:
            encoder_states = encoder_states + (hidden_states,)

        if not return_dict:
            return tuple(v for v in [hidden_states, encoder_states, all_attentions] if v is not None)
        return BaseModelOutput(
            last_hidden_state=hidden_states, hidden_states=encoder_states, attentions=all_attentions
        )


class BartDecoder(BartPretrainedModel):
    """
    Transformer decoder consisting of *config.decoder_layers* layers. Each layer is a :class:`BartDecoderLayer`

    Args:
        config: BartConfig
        embed_tokens (nn.Embedding): output embedding
    """

    def __init__(self, config: BartConfig, embed_tokens: Optional[nn.Embedding] = None):
        super().__init__(config)
        self.dropout = config.dropout
        self.layerdrop = config.decoder_layerdrop
        self.padding_idx = config.pad_token_id
        self.max_target_positions = config.max_position_embeddings
        self.embed_scale = math.sqrt(config.d_model) if config.scale_embedding else 1.0

        if embed_tokens is not None:
            self.embed_tokens = embed_tokens
        else:
            self.embed_tokens = nn.Embedding(config.vocab_size, config.d_model, self.padding_idx)

        self.embed_positions = BartLearnedPositionalEmbedding(
            config.max_position_embeddings,
            config.d_model,
        )
        self.layers = nn.ModuleList([BartDecoderLayer(config) for _ in range(config.decoder_layers)])
        self.layernorm_embedding = nn.LayerNorm(config.d_model)

        self.init_weights()

    def get_input_embeddings(self):
        return self.embed_tokens

    def set_input_embeddings(self, value):
        self.embed_tokens = value

    def _prepare_decoder_attention_mask(self, attention_mask, input_shape, inputs_embeds, past_key_values_length):
        # create causal mask
        # [bsz, seq_len] -> [bsz, 1, tgt_seq_len, src_seq_len]
        combined_attention_mask = None
        if input_shape[-1] > 1:
            combined_attention_mask = _make_causal_mask(
                input_shape, inputs_embeds.dtype, past_key_values_length=past_key_values_length
            ).to(self.device)

        if attention_mask is not None:
            # [bsz, seq_len] -> [bsz, 1, tgt_seq_len, src_seq_len]
            expanded_attn_mask = _expand_mask(attention_mask, inputs_embeds.dtype, tgt_len=input_shape[-1])
            combined_attention_mask = (
                expanded_attn_mask if combined_attention_mask is None else expanded_attn_mask + combined_attention_mask
            )

        return combined_attention_mask

    def forward(
        self,
        input_ids=None,
        attention_mask=None,
        encoder_hidden_states=None,
        encoder_attention_mask=None,
        head_mask=None,
        cross_attn_head_mask=None,
        past_key_values=None,
        inputs_embeds=None,
        use_cache=None,
        output_attentions=None,
        output_hidden_states=None,
        return_dict=None,
        prefix_state=None,
        p_prime=None,
    ):
        r"""
        Args:
            input_ids (:obj:`torch.LongTensor` of shape :obj:`(batch_size, sequence_length)`):
                Indices of input sequence tokens in the vocabulary. Padding will be ignored by default should you
                provide it.

                Indices can be obtained using :class:`~transformers.BartTokenizer`. See
                :meth:`transformers.PreTrainedTokenizer.encode` and :meth:`transformers.PreTrainedTokenizer.__call__`
                for details.

                `What are input IDs? <../glossary.html#input-ids>`__
            attention_mask (:obj:`torch.Tensor` of shape :obj:`(batch_size, sequence_length)`, `optional`):
                Mask to avoid performing attention on padding token indices. Mask values selected in ``[0, 1]``:

                - 1 for tokens that are **not masked**,
                - 0 for tokens that are **masked**.

                `What are attention masks? <../glossary.html#attention-mask>`__
            encoder_hidden_states (:obj:`torch.FloatTensor` of shape :obj:`(batch_size, encoder_sequence_length, hidden_size)`, `optional`):
                Sequence of hidden-states at the output of the last layer of the encoder. Used in the cross-attention
                of the decoder.
            encoder_attention_mask (:obj:`torch.LongTensor` of shape :obj:`(batch_size, encoder_sequence_length)`, `optional`):
                Mask to avoid performing cross-attention on padding tokens indices of encoder input_ids. Mask values
                selected in ``[0, 1]``:

                - 1 for tokens that are **not masked**,
                - 0 for tokens that are **masked**.

                `What are attention masks? <../glossary.html#attention-mask>`__
            head_mask (:obj:`torch.Tensor` of shape :obj:`(decoder_layers, decoder_attention_heads)`, `optional`):
                Mask to nullify selected heads of the attention modules. Mask values selected in ``[0, 1]``:

                - 1 indicates the head is **not masked**,
                - 0 indicates the head is **masked**.

            cross_attn_head_mask (:obj:`torch.Tensor` of shape :obj:`(decoder_layers, decoder_attention_heads)`, `optional`):
                Mask to nullify selected heads of the cross-attention modules in the decoder to avoid performing
                cross-attention on hidden heads. Mask values selected in ``[0, 1]``:

                - 1 indicates the head is **not masked**,
                - 0 indicates the head is **masked**.

            past_key_values (:obj:`tuple(tuple(torch.FloatTensor))`, `optional`, returned when ``use_cache=True`` is passed or when ``config.use_cache=True``):
                Tuple of :obj:`tuple(torch.FloatTensor)` of length :obj:`config.n_layers`, with each tuple having 2
                tensors of shape :obj:`(batch_size, num_heads, sequence_length, embed_size_per_head)`) and 2 additional
                tensors of shape :obj:`(batch_size, num_heads, encoder_sequence_length, embed_size_per_head)`.

                Contains pre-computed hidden-states (key and values in the self-attention blocks and in the
                cross-attention blocks) that can be used (see :obj:`past_key_values` input) to speed up sequential
                decoding.

                If :obj:`past_key_values` are used, the user can optionally input only the last
                :obj:`decoder_input_ids` (those that don't have their past key value states given to this model) of
                shape :obj:`(batch_size, 1)` instead of all :obj:`decoder_input_ids`` of shape :obj:`(batch_size,
                sequence_length)`.
            inputs_embeds (:obj:`torch.FloatTensor` of shape :obj:`(batch_size, sequence_length, hidden_size)`, `optional`):
                Optionally, instead of passing :obj:`input_ids` you can choose to directly pass an embedded
                representation. This is useful if you want more control over how to convert :obj:`input_ids` indices
                into associated vectors than the model's internal embedding lookup matrix.
            output_attentions (:obj:`bool`, `optional`):
                Whether or not to return the attentions tensors of all attention layers. See ``attentions`` under
                returned tensors for more detail.
            output_hidden_states (:obj:`bool`, `optional`):
                Whether or not to return the hidden states of all layers. See ``hidden_states`` under returned tensors
                for more detail.
            return_dict (:obj:`bool`, `optional`):
                Whether or not to return a :class:`~transformers.file_utils.ModelOutput` instead of a plain tuple.
        """
        if self.config.attn_mode == 'dlisa' and prefix_state is not None and hasattr(prefix_state, 'biases') and prefix_state.biases is not None:
            prefix_state = prefix_state.biases

        output_attentions = output_attentions if output_attentions is not None else self.config.output_attentions
        output_hidden_states = (
            output_hidden_states if output_hidden_states is not None else self.config.output_hidden_states
        )
        use_cache = use_cache if use_cache is not None else self.config.use_cache
        return_dict = return_dict if return_dict is not None else self.config.use_return_dict

        # retrieve input_ids and inputs_embeds
        if input_ids is not None and inputs_embeds is not None:
            raise ValueError("You cannot specify both decoder_input_ids and decoder_inputs_embeds at the same time")
        elif input_ids is not None:
            input_shape = input_ids.size()
            input_ids = input_ids.view(-1, input_shape[-1])
        elif inputs_embeds is not None:
            input_shape = inputs_embeds.size()[:-1]
        else:
            raise ValueError("You have to specify either decoder_input_ids or decoder_inputs_embeds")

        # past_key_values_length
        past_key_values_length = past_key_values[0][0].shape[2] if past_key_values is not None else 0

        if inputs_embeds is None:
            inputs_embeds = self.embed_tokens(input_ids) * self.embed_scale

        attention_mask = self._prepare_decoder_attention_mask(
            attention_mask, input_shape, inputs_embeds, past_key_values_length
        )

        # expand encoder attention mask
        if encoder_hidden_states is not None and encoder_attention_mask is not None:
            # [bsz, seq_len] -> [bsz, 1, tgt_seq_len, src_seq_len]
            encoder_attention_mask = _expand_mask(encoder_attention_mask, inputs_embeds.dtype, tgt_len=input_shape[-1])

        # embed positions
        positions = self.embed_positions(input_shape, past_key_values_length)

        hidden_states = inputs_embeds + positions
        hidden_states = self.layernorm_embedding(hidden_states)

        hidden_states = nn.functional.dropout(hidden_states, p=self.dropout, training=self.training)

        # decoder layers
        all_hidden_states = () if output_hidden_states else None
        all_self_attns = () if output_attentions else None
        all_cross_attentions = () if (output_attentions and encoder_hidden_states is not None) else None
        next_decoder_cache = () if use_cache else None

        # check if head_mask/cross_attn_head_mask has a correct number of layers specified if desired
        for attn_mask, mask_name in zip([head_mask, cross_attn_head_mask], ["head_mask", "cross_attn_head_mask"]):
            if attn_mask is not None:
                assert attn_mask.size()[0] == (
                    len(self.layers)
                ), f"The `{mask_name}` should be specified for {len(self.layers)} layers, but it is for {head_mask.size()[0]}."

        for idx, decoder_layer in enumerate(self.layers):
            # add LayerDrop (see https://arxiv.org/abs/1909.11556 for description)
            if output_hidden_states:
                all_hidden_states += (hidden_states,)
            dropout_probability = random.uniform(0, 1)
            if self.training and (dropout_probability < self.layerdrop):
                continue

            past_key_value = past_key_values[idx] if past_key_values is not None else None

            if getattr(self.config, "gradient_checkpointing", False) and self.training:

                if use_cache:
                    logger.warning(
                        "`use_cache=True` is incompatible with `config.gradient_checkpointing=True`. Setting "
                        "`use_cache=False`..."
                    )
                    use_cache = False

                def create_custom_forward(module):
                    def custom_forward(*inputs):
                        # None for past_key_value
                        return module(*inputs, output_attentions, use_cache)

                    return custom_forward

                layer_outputs = torch.utils.checkpoint.checkpoint(
                    create_custom_forward(decoder_layer),
                    hidden_states,
                    attention_mask,
                    encoder_hidden_states,
                    encoder_attention_mask,
                    head_mask[idx] if head_mask is not None else None,
                    cross_attn_head_mask[idx] if cross_attn_head_mask is not None else None,
                    None,
                )
            else:
                # print("before prefix is none: {}, idx = {}".format(prefix_state is None, idx))
                if prefix_state is not None and idx + self.config.num_bias_layers >= self.config.encoder_layers:
                    idx = idx - (self.config.encoder_layers - self.config.num_bias_layers)
                    pass_prefix_state = prefix_state[idx] if isinstance(prefix_state, list) else prefix_state
                else:
                    pass_prefix_state = None
                # print("after prefix is none: {}, idx = {}".format(pass_prefix_state, idx))

                layer_outputs = decoder_layer(
                    hidden_states,
                    attention_mask=attention_mask,
                    encoder_hidden_states=encoder_hidden_states,
                    encoder_attention_mask=encoder_attention_mask,
                    layer_head_mask=(head_mask[idx] if head_mask is not None else None),
                    cross_attn_layer_head_mask=(
                        cross_attn_head_mask[idx] if cross_attn_head_mask is not None else None
                    ),
                    past_key_value=past_key_value,
                    output_attentions=output_attentions,
                    use_cache=use_cache,
                    prefix_state=pass_prefix_state,
                    decoder_layer_idx=idx,
                    p_prime=p_prime,
                )
            hidden_states = layer_outputs[0]

            if use_cache:
                next_decoder_cache += (layer_outputs[3 if output_attentions else 1],)

            if output_attentions:
                all_self_attns += (layer_outputs[1],)

                if encoder_hidden_states is not None:
                    all_cross_attentions += (layer_outputs[2],)

        # add hidden states from the last decoder layer
        if output_hidden_states:
            all_hidden_states += (hidden_states,)

        next_cache = next_decoder_cache if use_cache else None
        if not return_dict:
            return tuple(
                v
                for v in [hidden_states, next_cache, all_hidden_states, all_self_attns, all_cross_attentions]
                if v is not None
            )
        return BaseModelOutputWithPastAndCrossAttentions(
            last_hidden_state=hidden_states,
            past_key_values=next_cache,
            hidden_states=all_hidden_states,
            attentions=all_self_attns,
            cross_attentions=all_cross_attentions,
        )


@add_start_docstrings(
    "The bare BART Model outputting raw hidden-states without any specific head on top.",
    BART_START_DOCSTRING,
)
class BartModel(BartPretrainedModel):
    def __init__(self, config: BartConfig):
        super().__init__(config)

        padding_idx, vocab_size = config.pad_token_id, config.vocab_size
        self.shared = nn.Embedding(vocab_size, config.d_model, padding_idx)

        self.encoder = BartEncoder(config, self.shared)
        self.decoder = BartDecoder(config, self.shared)

        self.init_weights()

    def get_input_embeddings(self):
        return self.shared

    def set_input_embeddings(self, value):
        self.shared = value
        self.encoder.embed_tokens = self.shared
        self.decoder.embed_tokens = self.shared

    def get_encoder(self):
        return self.encoder

    def get_decoder(self):
        return self.decoder

    @add_start_docstrings_to_model_forward(BART_INPUTS_DOCSTRING)
    @add_code_sample_docstrings(
        tokenizer_class=_TOKENIZER_FOR_DOC,
        checkpoint=_CHECKPOINT_FOR_DOC,
        output_type=Seq2SeqModelOutput,
        config_class=_CONFIG_FOR_DOC,
    )
    def forward(
        self,
        input_ids=None,
        attention_mask=None,
        decoder_input_ids=None,
        decoder_attention_mask=None,
        head_mask=None,
        decoder_head_mask=None,
        cross_attn_head_mask=None,
        encoder_outputs=None,
        past_key_values=None,
        inputs_embeds=None,
        decoder_inputs_embeds=None,
        use_cache=None,
        output_attentions=None,
        output_hidden_states=None,
        return_dict=None,
        prefix_state=None,
        p_prime=None,
    ):
        # different to other models, Bart automatically creates decoder_input_ids from
        # input_ids if no decoder_input_ids are provided
        if decoder_input_ids is None and decoder_inputs_embeds is None:
            decoder_input_ids = shift_tokens_right(
                input_ids, self.config.pad_token_id, self.config.decoder_start_token_id
            )

        output_attentions = output_attentions if output_attentions is not None else self.config.output_attentions
        output_hidden_states = (
            output_hidden_states if output_hidden_states is not None else self.config.output_hidden_states
        )
        use_cache = use_cache if use_cache is not None else self.config.use_cache
        return_dict = return_dict if return_dict is not None else self.config.use_return_dict

        if encoder_outputs is None:
            encoder_outputs = self.encoder(
                input_ids=input_ids,
                attention_mask=attention_mask,
                head_mask=head_mask,
                inputs_embeds=inputs_embeds,
                output_attentions=output_attentions,
                output_hidden_states=output_hidden_states,
                return_dict=return_dict,
                prefix_state=prefix_state,
            )
            if prefix_state is not None and self.config.attn_mode == 'luna':
                p_prime = prefix_state.forward_pe(encoder_outputs[0], attention_mask)

        # If the user passed a tuple for encoder_outputs, we wrap it in a BaseModelOutput when return_dict=True
        elif return_dict and not isinstance(encoder_outputs, BaseModelOutput):
            encoder_outputs = BaseModelOutput(
                last_hidden_state=encoder_outputs[0],
                hidden_states=encoder_outputs[1] if len(encoder_outputs) > 1 else None,
                attentions=encoder_outputs[2] if len(encoder_outputs) > 2 else None,
            )

        # decoder outputs consists of (dec_features, past_key_value, dec_hidden, dec_attn)
        decoder_outputs = self.decoder(
            input_ids=decoder_input_ids,
            attention_mask=decoder_attention_mask,
            encoder_hidden_states=encoder_outputs[0],
            encoder_attention_mask=attention_mask,
            head_mask=decoder_head_mask,
            cross_attn_head_mask=cross_attn_head_mask,
            past_key_values=past_key_values,
            inputs_embeds=decoder_inputs_embeds,
            use_cache=use_cache,
            output_attentions=output_attentions,
            output_hidden_states=output_hidden_states,
            return_dict=return_dict,
            prefix_state=prefix_state,
            p_prime=p_prime,
        )

        if not return_dict:
            return decoder_outputs + encoder_outputs

        return Seq2SeqModelOutput(
            last_hidden_state=decoder_outputs.last_hidden_state,
            past_key_values=decoder_outputs.past_key_values,
            decoder_hidden_states=decoder_outputs.hidden_states,
            decoder_attentions=decoder_outputs.attentions,
            cross_attentions=decoder_outputs.cross_attentions,
            encoder_last_hidden_state=encoder_outputs.last_hidden_state,
            encoder_hidden_states=encoder_outputs.hidden_states,
            encoder_attentions=encoder_outputs.attentions,
        )


@add_start_docstrings(
    "The BART Model with a language modeling head. Can be used for summarization.", BART_START_DOCSTRING
)
class BartForConditionalGeneration(BartPretrainedModel):
    base_model_prefix = "model"
    _keys_to_ignore_on_load_missing = [r"final_logits_bias", r"lm_head\.weight", r"ef_"]
    # _keys_to_ignore_on_load_missing = [r"final_logits_bias", r"lm_head\.weight"]

    def __init__(self, config: BartConfig):
        super().__init__(config)
        self.model = BartModel(config)
        self.register_buffer("final_logits_bias", torch.zeros((1, self.model.shared.num_embeddings)))
        self.lm_head = nn.Linear(config.d_model, self.model.shared.num_embeddings, bias=False)

        self.init_weights()

    def get_encoder(self):
        return self.model.get_encoder()

    def get_decoder(self):
        return self.model.get_decoder()

    def resize_token_embeddings(self, new_num_tokens: int) -> nn.Embedding:
        new_embeddings = super().resize_token_embeddings(new_num_tokens)
        self._resize_final_logits_bias(new_num_tokens)
        return new_embeddings

    def _resize_final_logits_bias(self, new_num_tokens: int) -> None:
        old_num_tokens = self.final_logits_bias.shape[-1]
        if new_num_tokens <= old_num_tokens:
            new_bias = self.final_logits_bias[:, :new_num_tokens]
        else:
            extra_bias = torch.zeros((1, new_num_tokens - old_num_tokens), device=self.final_logits_bias.device)
            new_bias = torch.cat([self.final_logits_bias, extra_bias], dim=1)
        self.register_buffer("final_logits_bias", new_bias)

    def get_output_embeddings(self):
        return self.lm_head

    def set_output_embeddings(self, new_embeddings):
        self.lm_head = new_embeddings

    @add_start_docstrings_to_model_forward(BART_INPUTS_DOCSTRING)
    @replace_return_docstrings(output_type=Seq2SeqLMOutput, config_class=_CONFIG_FOR_DOC)
    @add_end_docstrings(BART_GENERATION_EXAMPLE)
    def forward(
        self,
        input_ids=None,
        attention_mask=None,
        decoder_input_ids=None,
        decoder_attention_mask=None,
        head_mask=None,
        decoder_head_mask=None,
        cross_attn_head_mask=None,
        encoder_outputs=None,
        past_key_values=None,
        inputs_embeds=None,
        decoder_inputs_embeds=None,
        labels=None,
        use_cache=None,
        output_attentions=None,
        output_hidden_states=None,
        return_dict=None,
        prefix_state=None,
        p_prime=None,
    ):
        r"""
        labels (:obj:`torch.LongTensor` of shape :obj:`(batch_size, sequence_length)`, `optional`):
            Labels for computing the masked language modeling loss. Indices should either be in ``[0, ...,
            config.vocab_size]`` or -100 (see ``input_ids`` docstring). Tokens with indices set to ``-100`` are ignored
            (masked), the loss is only computed for the tokens with labels in ``[0, ..., config.vocab_size]``.

        Returns:
        """
        return_dict = return_dict if return_dict is not None else self.config.use_return_dict

        if labels is not None:
            if decoder_input_ids is None:
                decoder_input_ids = shift_tokens_right(
                    labels, self.config.pad_token_id, self.config.decoder_start_token_id
                )

        outputs = self.model(
            input_ids,
            attention_mask=attention_mask,
            decoder_input_ids=decoder_input_ids,
            encoder_outputs=encoder_outputs,
            decoder_attention_mask=decoder_attention_mask,
            head_mask=head_mask,
            decoder_head_mask=decoder_head_mask,
            cross_attn_head_mask=cross_attn_head_mask,
            past_key_values=past_key_values,
            inputs_embeds=inputs_embeds,
            decoder_inputs_embeds=decoder_inputs_embeds,
            use_cache=use_cache,
            output_attentions=output_attentions,
            output_hidden_states=output_hidden_states,
            return_dict=return_dict,
            prefix_state=prefix_state,
            p_prime=p_prime,
        )
        lm_logits = self.lm_head(outputs[0]) + self.final_logits_bias

        masked_lm_loss = None
        if labels is not None:
            loss_fct = CrossEntropyLoss()
            masked_lm_loss = loss_fct(lm_logits.view(-1, self.config.vocab_size), labels.view(-1))

        if not return_dict:
            output = (lm_logits,) + outputs[1:]
            return ((masked_lm_loss,) + output) if masked_lm_loss is not None else output

        return Seq2SeqLMOutput(
            loss=masked_lm_loss,
            logits=lm_logits,
            past_key_values=outputs.past_key_values,
            decoder_hidden_states=outputs.decoder_hidden_states,
            decoder_attentions=outputs.decoder_attentions,
            cross_attentions=outputs.cross_attentions,
            encoder_last_hidden_state=outputs.encoder_last_hidden_state,
            encoder_hidden_states=outputs.encoder_hidden_states,
            encoder_attentions=outputs.encoder_attentions,
        )

    def prepare_inputs_for_generation(
        self,
        decoder_input_ids,
        past=None,
        attention_mask=None,
        head_mask=None,
        decoder_head_mask=None,
        cross_attn_head_mask=None,
        use_cache=None,
        encoder_outputs=None,
        **kwargs
    ):
        # cut decoder_input_ids if past is used
        if past is not None:
            decoder_input_ids = decoder_input_ids[:, -1:]

        if "prefix_state" in kwargs and self.config.attn_mode == 'luna':
            p_prime = kwargs["prefix_state"].forward_pe(encoder_outputs[0], attention_mask)
        else:
            p_prime = None

        # print("generate")
        # logger.info(kwargs["prefix_state"].biases[6]["self"]["prev_key"][:2])
        # input()
        return {
            "input_ids": None,  # encoder_outputs is defined. input_ids not needed
            "encoder_outputs": encoder_outputs,
            "past_key_values": past,
            "decoder_input_ids": decoder_input_ids,
            "attention_mask": attention_mask,
            "head_mask": head_mask,
            "decoder_head_mask": decoder_head_mask,
            "cross_attn_head_mask": cross_attn_head_mask,
            "use_cache": use_cache,  # change this to avoid caching (presumably for debugging)
            "prefix_state": kwargs["prefix_state"] if "prefix_state" in kwargs else None,
            "p_prime": p_prime,
        }

    def prepare_decoder_input_ids_from_labels(self, labels: torch.Tensor):
        return shift_tokens_right(labels, self.config.pad_token_id, self.config.decoder_start_token_id)

    @staticmethod
    def _reorder_cache(past, beam_idx):
        reordered_past = ()
        for layer_past in past:
            # cached cross_attention states don't have to be reordered -> they are always the same
            reordered_past += (
                tuple(past_state.index_select(0, beam_idx) for past_state in layer_past[:2]) + layer_past[2:],
            )
        return reordered_past


@add_start_docstrings(
    """
    Bart model with a sequence classification/head on top (a linear layer on top of the pooled output) e.g. for GLUE
    tasks.
    """,
    BART_START_DOCSTRING,
)
class BartForSequenceClassification(BartPretrainedModel):
    def __init__(self, config: BartConfig, **kwargs):
        super().__init__(config, **kwargs)
        self.model = BartModel(config)
        self.classification_head = BartClassificationHead(
            config.d_model,
            config.d_model,
            config.num_labels,
            config.classifier_dropout,
        )
        self.model._init_weights(self.classification_head.dense)
        self.model._init_weights(self.classification_head.out_proj)

    @add_start_docstrings_to_model_forward(BART_INPUTS_DOCSTRING)
    @add_code_sample_docstrings(
        tokenizer_class=_TOKENIZER_FOR_DOC,
        checkpoint=_CHECKPOINT_FOR_DOC,
        output_type=Seq2SeqSequenceClassifierOutput,
        config_class=_CONFIG_FOR_DOC,
    )
    def forward(
        self,
        input_ids=None,
        attention_mask=None,
        decoder_input_ids=None,
        decoder_attention_mask=None,
        head_mask=None,
        decoder_head_mask=None,
        cross_attn_head_mask=None,
        encoder_outputs=None,
        inputs_embeds=None,
        decoder_inputs_embeds=None,
        labels=None,
        use_cache=None,
        output_attentions=None,
        output_hidden_states=None,
        return_dict=None,
    ):
        r"""
        labels (:obj:`torch.LongTensor` of shape :obj:`(batch_size,)`, `optional`):
            Labels for computing the sequence classification/regression loss. Indices should be in :obj:`[0, ...,
            config.num_labels - 1]`. If :obj:`config.num_labels > 1` a classification loss is computed (Cross-Entropy).
        """
        return_dict = return_dict if return_dict is not None else self.config.use_return_dict
        if labels is not None:
            use_cache = False

        if input_ids is None and inputs_embeds is not None:
            raise NotImplementedError(
                f"Passing input embeddings is currently not supported for {self.__class__.__name__}"
            )

        outputs = self.model(
            input_ids,
            attention_mask=attention_mask,
            decoder_input_ids=decoder_input_ids,
            decoder_attention_mask=decoder_attention_mask,
            head_mask=head_mask,
            decoder_head_mask=decoder_head_mask,
            cross_attn_head_mask=cross_attn_head_mask,
            encoder_outputs=encoder_outputs,
            inputs_embeds=inputs_embeds,
            decoder_inputs_embeds=decoder_inputs_embeds,
            use_cache=use_cache,
            output_attentions=output_attentions,
            output_hidden_states=output_hidden_states,
            return_dict=return_dict,
        )
        hidden_states = outputs[0]  # last hidden state

        eos_mask = input_ids.eq(self.config.eos_token_id)

        if len(torch.unique(eos_mask.sum(1))) > 1:
            raise ValueError("All examples must have the same number of <eos> tokens.")
        sentence_representation = hidden_states[eos_mask, :].view(hidden_states.size(0), -1, hidden_states.size(-1))[
            :, -1, :
        ]
        logits = self.classification_head(sentence_representation)

        loss = None
        if labels is not None:
            if self.config.num_labels == 1:
                # regression
                loss_fct = MSELoss()
                loss = loss_fct(logits.view(-1), labels.view(-1))
            else:
                loss_fct = CrossEntropyLoss()
                loss = loss_fct(logits.view(-1, self.config.num_labels), labels.view(-1))

        if not return_dict:
            output = (logits,) + outputs[1:]
            return ((loss,) + output) if loss is not None else output

        return Seq2SeqSequenceClassifierOutput(
            loss=loss,
            logits=logits,
            past_key_values=outputs.past_key_values,
            decoder_hidden_states=outputs.decoder_hidden_states,
            decoder_attentions=outputs.decoder_attentions,
            cross_attentions=outputs.cross_attentions,
            encoder_last_hidden_state=outputs.encoder_last_hidden_state,
            encoder_hidden_states=outputs.encoder_hidden_states,
            encoder_attentions=outputs.encoder_attentions,
        )


@add_start_docstrings(
    """
    BART Model with a span classification head on top for extractive question-answering tasks like SQuAD (a linear
    layer on top of the hidden-states output to compute `span start logits` and `span end logits`).
    """,
    BART_START_DOCSTRING,
)
class BartForQuestionAnswering(BartPretrainedModel):
    def __init__(self, config):
        super().__init__(config)

        config.num_labels = 2
        self.num_labels = config.num_labels

        self.model = BartModel(config)
        self.qa_outputs = nn.Linear(config.hidden_size, config.num_labels)

        self.model._init_weights(self.qa_outputs)

    @add_start_docstrings_to_model_forward(BART_INPUTS_DOCSTRING)
    @add_code_sample_docstrings(
        tokenizer_class=_TOKENIZER_FOR_DOC,
        checkpoint=_CHECKPOINT_FOR_DOC,
        output_type=Seq2SeqQuestionAnsweringModelOutput,
        config_class=_CONFIG_FOR_DOC,
    )
    def forward(
        self,
        input_ids=None,
        attention_mask=None,
        decoder_input_ids=None,
        decoder_attention_mask=None,
        head_mask=None,
        decoder_head_mask=None,
        cross_attn_head_mask=None,
        encoder_outputs=None,
        start_positions=None,
        end_positions=None,
        inputs_embeds=None,
        decoder_inputs_embeds=None,
        use_cache=None,
        output_attentions=None,
        output_hidden_states=None,
        return_dict=None,
    ):
        r"""
        start_positions (:obj:`torch.LongTensor` of shape :obj:`(batch_size,)`, `optional`):
            Labels for position (index) of the start of the labelled span for computing the token classification loss.
            Positions are clamped to the length of the sequence (`sequence_length`). Position outside of the sequence
            are not taken into account for computing the loss.
        end_positions (:obj:`torch.LongTensor` of shape :obj:`(batch_size,)`, `optional`):
            Labels for position (index) of the end of the labelled span for computing the token classification loss.
            Positions are clamped to the length of the sequence (`sequence_length`). Position outside of the sequence
            are not taken into account for computing the loss.
        """
        return_dict = return_dict if return_dict is not None else self.config.use_return_dict
        if start_positions is not None and end_positions is not None:
            use_cache = False

        outputs = self.model(
            input_ids,
            attention_mask=attention_mask,
            decoder_input_ids=decoder_input_ids,
            decoder_attention_mask=decoder_attention_mask,
            head_mask=head_mask,
            decoder_head_mask=decoder_head_mask,
            cross_attn_head_mask=cross_attn_head_mask,
            encoder_outputs=encoder_outputs,
            inputs_embeds=inputs_embeds,
            decoder_inputs_embeds=decoder_inputs_embeds,
            use_cache=use_cache,
            output_attentions=output_attentions,
            output_hidden_states=output_hidden_states,
            return_dict=return_dict,
        )

        sequence_output = outputs[0]

        logits = self.qa_outputs(sequence_output)
        start_logits, end_logits = logits.split(1, dim=-1)
        start_logits = start_logits.squeeze(-1).contiguous()
        end_logits = end_logits.squeeze(-1).contiguous()

        total_loss = None
        if start_positions is not None and end_positions is not None:
            # If we are on multi-GPU, split add a dimension
            if len(start_positions.size()) > 1:
                start_positions = start_positions.squeeze(-1)
            if len(end_positions.size()) > 1:
                end_positions = end_positions.squeeze(-1)
            # sometimes the start/end positions are outside our model inputs, we ignore these terms
            ignored_index = start_logits.size(1)
            start_positions = start_positions.clamp(0, ignored_index)
            end_positions = end_positions.clamp(0, ignored_index)

            loss_fct = CrossEntropyLoss(ignore_index=ignored_index)
            start_loss = loss_fct(start_logits, start_positions)
            end_loss = loss_fct(end_logits, end_positions)
            total_loss = (start_loss + end_loss) / 2

        if not return_dict:
            output = (
                start_logits,
                end_logits,
            ) + outputs[1:]
            return ((total_loss,) + output) if total_loss is not None else output

        return Seq2SeqQuestionAnsweringModelOutput(
            loss=total_loss,
            start_logits=start_logits,
            end_logits=end_logits,
            past_key_values=outputs.past_key_values,
            decoder_hidden_states=outputs.decoder_hidden_states,
            decoder_attentions=outputs.decoder_attentions,
            cross_attentions=outputs.cross_attentions,
            encoder_last_hidden_state=outputs.encoder_last_hidden_state,
            encoder_hidden_states=outputs.encoder_hidden_states,
            encoder_attentions=outputs.encoder_attentions,
        )


class BartDecoderWrapper(BartPretrainedModel):
    """
    This wrapper class is a helper class to correctly load pretrained checkpoints when the causal language model is
    used in combination with the :class:`~transformers.EncoderDecoderModel` framework.
    """

    def __init__(self, config):
        super().__init__(config)
        self.decoder = BartDecoder(config)

    def forward(self, *args, **kwargs):
        return self.decoder(*args, **kwargs)


class BartForCausalLM(BartPretrainedModel):
    def __init__(self, config):
        super().__init__(config)
        config = copy.deepcopy(config)
        config.is_decoder = True
        config.is_encoder_decoder = False
        self.model = BartDecoderWrapper(config)

        self.lm_head = nn.Linear(config.hidden_size, config.vocab_size, bias=False)

        self.init_weights()

    def get_input_embeddings(self):
        return self.model.decoder.embed_tokens

    def set_input_embeddings(self, value):
        self.model.decoder.embed_tokens = value

    def get_output_embeddings(self):
        return self.lm_head

    def set_output_embeddings(self, new_embeddings):
        self.lm_head = new_embeddings

    def set_decoder(self, decoder):
        self.model.decoder = decoder

    def get_decoder(self):
        return self.model.decoder

    @replace_return_docstrings(output_type=CausalLMOutputWithCrossAttentions, config_class=_CONFIG_FOR_DOC)
    def forward(
        self,
        input_ids=None,
        attention_mask=None,
        encoder_hidden_states=None,
        encoder_attention_mask=None,
        head_mask=None,
        cross_attn_head_mask=None,
        past_key_values=None,
        inputs_embeds=None,
        labels=None,
        use_cache=None,
        output_attentions=None,
        output_hidden_states=None,
        return_dict=None,
    ):
        r"""
        Args:
            input_ids (:obj:`torch.LongTensor` of shape :obj:`(batch_size, sequence_length)`):
                Indices of input sequence tokens in the vocabulary. Padding will be ignored by default should you
                provide it.

                Indices can be obtained using :class:`~transformers.BartTokenizer`. See
                :meth:`transformers.PreTrainedTokenizer.encode` and :meth:`transformers.PreTrainedTokenizer.__call__`
                for details.

                `What are input IDs? <../glossary.html#input-ids>`__
            attention_mask (:obj:`torch.Tensor` of shape :obj:`(batch_size, sequence_length)`, `optional`):
                Mask to avoid performing attention on padding token indices. Mask values selected in ``[0, 1]``:

                - 1 for tokens that are **not masked**,
                - 0 for tokens that are **masked**.

                `What are attention masks? <../glossary.html#attention-mask>`__
            encoder_hidden_states  (:obj:`torch.FloatTensor` of shape :obj:`(batch_size, sequence_length, hidden_size)`, `optional`):
                Sequence of hidden-states at the output of the last layer of the encoder. Used in the cross-attention
                if the model is configured as a decoder.
            encoder_attention_mask (:obj:`torch.FloatTensor` of shape :obj:`(batch_size, sequence_length)`, `optional`):
                Mask to avoid performing attention on the padding token indices of the encoder input. This mask is used
                in the cross-attention if the model is configured as a decoder. Mask values selected in ``[0, 1]``:
            head_mask (:obj:`torch.Tensor` of shape :obj:`(decoder_layers, decoder_attention_heads)`, `optional`):
                Mask to nullify selected heads of the attention modules. Mask values selected in ``[0, 1]``:

                - 1 indicates the head is **not masked**,
                - 0 indicates the head is **masked**.

            cross_attn_head_mask (:obj:`torch.Tensor` of shape :obj:`(decoder_layers, decoder_attention_heads)`, `optional`):
                Mask to nullify selected heads of the cross-attention modules. Mask values selected in ``[0, 1]``:

                - 1 indicates the head is **not masked**,
                - 0 indicates the head is **masked**.

            past_key_values (:obj:`tuple(tuple(torch.FloatTensor))`, `optional`, returned when ``use_cache=True`` is passed or when ``config.use_cache=True``):
                Tuple of :obj:`tuple(torch.FloatTensor)` of length :obj:`config.n_layers`, with each tuple having 2
                tensors of shape :obj:`(batch_size, num_heads, sequence_length, embed_size_per_head)`) and 2 additional
                tensors of shape :obj:`(batch_size, num_heads, encoder_sequence_length, embed_size_per_head)`. The two
                additional tensors are only required when the model is used as a decoder in a Sequence to Sequence
                model.

                Contains pre-computed hidden-states (key and values in the self-attention blocks and in the
                cross-attention blocks) that can be used (see :obj:`past_key_values` input) to speed up sequential
                decoding.

                If :obj:`past_key_values` are used, the user can optionally input only the last ``decoder_input_ids``
                (those that don't have their past key value states given to this model) of shape :obj:`(batch_size, 1)`
                instead of all ``decoder_input_ids`` of shape :obj:`(batch_size, sequence_length)`.
            labels (:obj:`torch.LongTensor` of shape :obj:`(batch_size, sequence_length)`, `optional`):
                Labels for computing the masked language modeling loss. Indices should either be in ``[0, ...,
                config.vocab_size]`` or -100 (see ``input_ids`` docstring). Tokens with indices set to ``-100`` are
                ignored (masked), the loss is only computed for the tokens with labels in ``[0, ...,
                config.vocab_size]``.
            use_cache (:obj:`bool`, `optional`):
                If set to :obj:`True`, :obj:`past_key_values` key value states are returned and can be used to speed up
                decoding (see :obj:`past_key_values`).

                - 1 for tokens that are **not masked**,
                - 0 for tokens that are **masked**.
            output_attentions (:obj:`bool`, `optional`):
                Whether or not to return the attentions tensors of all attention layers. See ``attentions`` under
                returned tensors for more detail.
            output_hidden_states (:obj:`bool`, `optional`):
                Whether or not to return the hidden states of all layers. See ``hidden_states`` under returned tensors
                for more detail.
            return_dict (:obj:`bool`, `optional`):
                Whether or not to return a :class:`~transformers.file_utils.ModelOutput` instead of a plain tuple.

        Returns:

        Example::

            >>> from transformers import BartTokenizer, BartForCausalLM

            >>> tokenizer = BartTokenizer.from_pretrained('facebook/bart-large')
            >>> model = BartForCausalLM.from_pretrained('facebook/bart-large', add_cross_attention=False)
            >>> assert model.config.is_decoder, f"{model.__class__} has to be configured as a decoder."
            >>> inputs = tokenizer("Hello, my dog is cute", return_tensors="pt")
            >>> outputs = model(**inputs)

            >>> last_hidden_states = outputs.last_hidden_state
        """

        output_attentions = output_attentions if output_attentions is not None else self.config.output_attentions
        output_hidden_states = (
            output_hidden_states if output_hidden_states is not None else self.config.output_hidden_states
        )
        return_dict = return_dict if return_dict is not None else self.config.use_return_dict

        # decoder outputs consists of (dec_features, layer_state, dec_hidden, dec_attn)
        outputs = self.model.decoder(
            input_ids=input_ids,
            attention_mask=attention_mask,
            encoder_hidden_states=encoder_hidden_states,
            encoder_attention_mask=encoder_attention_mask,
            head_mask=head_mask,
            cross_attn_head_mask=cross_attn_head_mask,
            past_key_values=past_key_values,
            inputs_embeds=inputs_embeds,
            use_cache=use_cache,
            output_attentions=output_attentions,
            output_hidden_states=output_hidden_states,
            return_dict=return_dict,
        )

        logits = self.lm_head(outputs[0])

        loss = None
        if labels is not None:
            loss_fct = CrossEntropyLoss()
            loss = loss_fct(logits.view(-1, self.config.vocab_size), labels.view(-1))

        if not return_dict:
            output = (logits,) + outputs[1:]
            return (loss,) + output if loss is not None else output

        return CausalLMOutputWithCrossAttentions(
            loss=loss,
            logits=logits,
            past_key_values=outputs.past_key_values,
            hidden_states=outputs.hidden_states,
            attentions=outputs.attentions,
            cross_attentions=outputs.cross_attentions,
        )

    def prepare_inputs_for_generation(self, input_ids, past=None, attention_mask=None, use_cache=None, **kwargs):
        # if model is used as a decoder in encoder-decoder model, the decoder attention mask is created on the fly
        if attention_mask is None:
            attention_mask = input_ids.new_ones(input_ids.shape)

        if past:
            input_ids = input_ids[:, -1:]
        # first step, decoder_cached_states are empty
        return {
            "input_ids": input_ids,  # encoder_outputs is defined. input_ids not needed
            "attention_mask": attention_mask,
            "past_key_values": past,
            "use_cache": use_cache,
        }

    @staticmethod
    def _reorder_cache(past, beam_idx):
        reordered_past = ()
        for layer_past in past:
            reordered_past += (tuple(past_state.index_select(0, beam_idx) for past_state in layer_past),)
        return reordered_past<|MERGE_RESOLUTION|>--- conflicted
+++ resolved
@@ -180,7 +180,7 @@
                 self.ef_plug_q_proj = nn.Linear(embed_dim, embed_dim, bias=bias)
 
         elif self.attn_mode == 'adapter':
-            if self.config.attn_option == "attn_adapter":
+            if "attn_adapter" in self.config.attn_option:
                 self.ef_attn_adapter = Adapter_Layer(self.config, dropout=self.dropout, bottleneck=self.config.preseqlen)
             else:
                 raise ValueError("adapter option not supported")
@@ -280,30 +280,6 @@
                     expanded_prefix_mask = prefix_mask[:, None, None, :].expand(bsz, 1, tgt_len, prefix_mask.size(1)).to(attention_mask.dtype)
                     attention_mask = torch.cat([expanded_prefix_mask, attention_mask], dim=-1)
 
-            # elif self.config.attn_option == "cross_attn_before_norm":
-            #     # todo: delete and add me back
-            #     if not self.config.mydebug:
-            #         normed_query_states = self.ef_transform_layer_norm(hidden_states)
-            #     else:
-            #         normed_query_states = hidden_states
-            #     normed_query_states = self.q_proj(normed_query_states) * self.scaling
-            #     normed_query_states = self._shape(normed_query_states, tgt_len, bsz).view(*proj_shape)
-
-            #     cross_attn_logits = torch.bmm(normed_query_states, prefix_key.transpose(1, 2))  # no need to add masks, because output is query
-            #     # bsz * num_heads, tgt_len, prefix_len
-            #     cross_attn_weights = nn.functional.softmax(cross_attn_logits, dim=-1)
-            #     # todo: delete and add me back
-            #     if not self.config.mydebug:
-            #         cross_attn_probs = nn.functional.dropout(cross_attn_weights, p=self.dropout, training=self.training)
-            #     else:
-            #         cross_attn_probs = cross_attn_weights
-            #     cross_attn_output = torch.bmm(cross_attn_probs, prefix_value)
-
-            #     if self.config.gate_option != 'cross_attn':
-            #         cross_attn_output = cross_attn_output.view(bsz, self.num_heads, tgt_len, self.head_dim)
-            #         cross_attn_output = cross_attn_output.transpose(1, 2)
-            #         cross_attn_output = cross_attn_output.reshape(bsz, tgt_len, embed_dim)
-
             elif self.config.attn_option == "cross_attn_gate":
                 normed_query_states = self.ef_transform_layer_norm(query_states)
                 cross_attn_weights = torch.bmm(normed_query_states, prefix_key.transpose(1, 2))  # no need to add masks, because output is query
@@ -346,7 +322,7 @@
                     cross_attn_output = cross_attn_output.reshape(bsz, tgt_len, embed_dim)
 
         if self.config.attn_mode == 'adapter':
-            if self.config.attn_option == "attn_adapter":
+            if "attn_adapter" in self.config.attn_option:
                 cross_attn_output = self.ef_attn_adapter(hidden_states, add_residual=False)
 
         src_len = key_states.size(1)
@@ -403,12 +379,6 @@
             attn_output = attn_output * gates
 
         if self.config.gate_option == "cross_attn":
-            # print("attn")
-            # print(w_attn)
-            # input()
-            # print("prefix")
-            # print(w_prefix)
-            # input()
             attn_output = attn_output * w_attn + cross_attn_output * w_prefix
             cross_attn_output = None
 
@@ -416,7 +386,7 @@
         attn_output = attn_output.transpose(1, 2)
         attn_output = attn_output.reshape(bsz, tgt_len, embed_dim)
 
-        if cross_attn_output is not None and self.config.insert_option != "after_output_proj":
+        if cross_attn_output is not None and self.config.attn_option != "after_output_proj":
             attn_output = attn_output + cross_attn_output
 
         if 'lisa' in self.attn_mode and (self.config.attn_option == 'cross_attn_plug_before_outproj' or self.config.attn_option == 'mh_adaptor_before_outproj'):
@@ -446,7 +416,6 @@
 
             # residual
             attn_output = attn_output + ef_cross_attn_output
-
 
         if prefix_state is not None and self.attn_mode == 'learn_bias':
             bias_embeds = prefix_state.get(self.cache_key)
@@ -475,14 +444,10 @@
         # import pdb; pdb.set_trace()
         attn_output = self.out_proj(attn_output)
 
-<<<<<<< HEAD
-        if cross_attn_output is not None and self.config.insert_option == "after_output_proj":
+        if cross_attn_output is not None and self.config.attn_option == "after_output_proj":
             attn_output = attn_output + cross_attn_output
 
-        if 'lisa' in self.use_prefix and (self.config.lisa_option == 'cross_attn_plug' or self.config.lisa_option == 'mh_adaptor'):
-=======
         if 'lisa' in self.attn_mode and (self.config.attn_option == 'cross_attn_plug' or self.config.attn_option == 'mh_adaptor'):
->>>>>>> fd27d591
             if self.config.mh_reuse_proj:
                 ef_query_states = self.q_proj(self.ef_ln_before(attn_output))
             else:
@@ -507,7 +472,7 @@
 
             ef_cross_attn_output = ef_cross_attn_output.reshape(bsz, tgt_len, embed_dim)
 
-            # residule
+            # residual
             attn_output = attn_output + ef_cross_attn_output
 
         return attn_output, attn_weights_reshaped, past_key_value
