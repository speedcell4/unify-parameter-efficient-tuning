# coding=utf-8
# Copyright 2021 The Fairseq Authors and The HuggingFace Inc. team. All rights reserved.
#
# Licensed under the Apache License, Version 2.0 (the "License");
# you may not use this file except in compliance with the License.
# You may obtain a copy of the License at
#
#     http://www.apache.org/licenses/LICENSE-2.0
#
# Unless required by applicable law or agreed to in writing, software
# distributed under the License is distributed on an "AS IS" BASIS,
# WITHOUT WARRANTIES OR CONDITIONS OF ANY KIND, either express or implied.
# See the License for the specific language governing permissions and
# limitations under the License.
""" PyTorch BART model. """
import copy
import math
import random
import warnings
from typing import Optional, Tuple, Dict

import torch
import torch.utils.checkpoint
from torch import nn
from torch.nn import CrossEntropyLoss, MSELoss

from ...activations import ACT2FN
from ...file_utils import (
    add_code_sample_docstrings,
    add_end_docstrings,
    add_start_docstrings,
    add_start_docstrings_to_model_forward,
    replace_return_docstrings,
)
from ...modeling_outputs import (
    BaseModelOutput,
    BaseModelOutputWithPastAndCrossAttentions,
    CausalLMOutputWithCrossAttentions,
    Seq2SeqLMOutput,
    Seq2SeqModelOutput,
    Seq2SeqQuestionAnsweringModelOutput,
    Seq2SeqSequenceClassifierOutput,
)
from ...modeling_utils import PreTrainedModel
from ...utils import logging
from .configuration_bart import BartConfig

import sys
sys.path.insert(2, "./")
from effectune.luna_attention import luna_attention_enc_dec
from effectune.bias_factory import Adapter_Layer, softmax_gating

import pdb

logger = logging.get_logger(__name__)

_CHECKPOINT_FOR_DOC = "facebook/bart-large"
_CONFIG_FOR_DOC = "BartConfig"
_TOKENIZER_FOR_DOC = "BartTokenizer"


BART_PRETRAINED_MODEL_ARCHIVE_LIST = [
    "facebook/bart-large",
    # See all BART models at https://huggingface.co/models?filter=bart
]


def shift_tokens_right(input_ids: torch.Tensor, pad_token_id: int, decoder_start_token_id: int):
    """
    Shift input ids one token to the right.
    """
    shifted_input_ids = input_ids.new_zeros(input_ids.shape)
    shifted_input_ids[:, 1:] = input_ids[:, :-1].clone()
    shifted_input_ids[:, 0] = decoder_start_token_id

    assert pad_token_id is not None, "self.model.config.pad_token_id has to be defined."
    # replace possible -100 values in labels by `pad_token_id`
    shifted_input_ids.masked_fill_(shifted_input_ids == -100, pad_token_id)

    return shifted_input_ids


def _make_causal_mask(input_ids_shape: torch.Size, dtype: torch.dtype, past_key_values_length: int = 0):
    """
    Make causal mask used for bi-directional self-attention.
    """
    bsz, tgt_len = input_ids_shape
    mask = torch.full((tgt_len, tgt_len), float("-inf"))
    mask_cond = torch.arange(mask.size(-1))
    mask.masked_fill_(mask_cond < (mask_cond + 1).view(mask.size(-1), 1), 0)
    mask = mask.to(dtype)

    if past_key_values_length > 0:
        mask = torch.cat([torch.zeros(tgt_len, past_key_values_length, dtype=dtype), mask], dim=-1)
    return mask[None, None, :, :].expand(bsz, 1, tgt_len, tgt_len + past_key_values_length)


def _expand_mask(mask: torch.Tensor, dtype: torch.dtype, tgt_len: Optional[int] = None):
    """
    Expands attention_mask from `[bsz, seq_len]` to `[bsz, 1, tgt_seq_len, src_seq_len]`.
    """
    bsz, src_len = mask.size()
    tgt_len = tgt_len if tgt_len is not None else src_len

    expanded_mask = mask[:, None, None, :].expand(bsz, 1, tgt_len, src_len).to(dtype)

    inverted_mask = 1.0 - expanded_mask

    return inverted_mask.masked_fill(inverted_mask.bool(), torch.finfo(dtype).min)


class BartLearnedPositionalEmbedding(nn.Embedding):
    """
    This module learns positional embeddings up to a fixed maximum size.
    """

    def __init__(self, num_embeddings: int, embedding_dim: int):
        # Bart is set up so that if padding_idx is specified then offset the embedding ids by 2
        # and adjust num_embeddings appropriately. Other models don't have this hack
        self.offset = 2
        super().__init__(num_embeddings + self.offset, embedding_dim)

    def forward(self, input_ids_shape: torch.Size, past_key_values_length: int = 0):
        """`input_ids_shape` is expected to be [bsz x seqlen]."""
        bsz, seq_len = input_ids_shape[:2]
        positions = torch.arange(
            past_key_values_length, past_key_values_length + seq_len, dtype=torch.long, device=self.weight.device
        )
        return super().forward(positions + self.offset)


class BartAttention(nn.Module):
    """Multi-headed attention from 'Attention Is All You Need' paper"""

    def __init__(
        self,
        embed_dim: int,
        num_heads: int,
        dropout: float = 0.0,
        is_decoder: bool = False,
        bias: bool = True,
        config=None,
        cache_key: str = None,
        layer_id=0,
    ):
        super().__init__()
        self.embed_dim = embed_dim
        self.num_heads = num_heads
        self.dropout = dropout
        self.head_dim = embed_dim // num_heads
        assert (
            self.head_dim * num_heads == self.embed_dim
        ), f"embed_dim must be divisible by num_heads (got `embed_dim`: {self.embed_dim} and `num_heads`: {num_heads})."
        self.scaling = self.head_dim ** -0.5
        self.is_decoder = is_decoder

        self.k_proj = nn.Linear(embed_dim, embed_dim, bias=bias)
        self.v_proj = nn.Linear(embed_dim, embed_dim, bias=bias)
        self.q_proj = nn.Linear(embed_dim, embed_dim, bias=bias)
        self.out_proj = nn.Linear(embed_dim, embed_dim, bias=bias)

        # added by Chunting
        assert cache_key in ['self', 'encoder_decoder', 'encoder']
        self.attn_mode = config.attn_mode
        self.config = config
        self.cache_key = cache_key

        self.layer_id = layer_id
        self.spec = {"self": "dself", "encoder_decoder": "dcross", "encoder": "eself"}

        if 'lisa' in self.attn_mode:
            if self.config.attn_option == 'cross_attn_gate':
                self.ef_transform_gate = nn.Parameter(torch.zeros(num_heads, self.head_dim, requires_grad=True))
                self.ef_transform_gate_bias = nn.Parameter(torch.full((self.num_heads,), 2.0, requires_grad=True))
            elif self.config.attn_option == 'cross_attn' or self.config.attn_option == 'cross_attn_plug' \
                    or self.config.attn_option == 'cross_attn_relu' \
                    or self.config.attn_option == 'cross_attn_plug_before_outproj':
                self.ef_transform_layer_norm = nn.LayerNorm(embed_dim)
            elif self.config.attn_option == 'cross_attn_cz':
                self.ef_transform_layer_norm = nn.LayerNorm(self.head_dim)

            if (self.config.attn_option == 'cross_attn_plug' or self.config.attn_option == 'cross_attn_plug_before_outproj') \
                    and not self.config.mh_reuse_proj:
                self.ef_plug_q_proj = nn.Linear(embed_dim, embed_dim, bias=bias)

        elif self.attn_mode == 'adapter':
            if "attn_adapter" in self.config.attn_option:
                self.ef_attn_adapter = Adapter_Layer(self.config, dropout=self.dropout, bottleneck=self.config.preseqlen)
            else:
                raise ValueError("adapter option not supported")

<<<<<<< HEAD
        if self.config.layer_norm_after:
            self.ef_transform_layer_norm_out = nn.LayerNorm(embed_dim)
=======
        self.opt = open(config.analysis_opt, "w") if config.analysis_opt is not None else None
        self.step = 0
>>>>>>> 89671908

    def _shape(self, tensor: torch.Tensor, seq_len: int, bsz: int):
        return tensor.view(bsz, seq_len, self.num_heads, self.head_dim).transpose(1, 2).contiguous()

    def forward(
        self,
        hidden_states: torch.Tensor,
        key_value_states: Optional[torch.Tensor] = None,
        past_key_value: Optional[Tuple[torch.Tensor]] = None,
        attention_mask: Optional[torch.Tensor] = None,
        layer_head_mask: Optional[torch.Tensor] = None,
        output_attentions: bool = False,
        prefix_state: Optional[Dict[str, torch.Tensor]] = None,  # added by Chunting
        step: Optional[int] = None,  # added by Chunting
    ) -> Tuple[torch.Tensor, Optional[torch.Tensor], Optional[Tuple[torch.Tensor]]]:
        """Input shape: Batch x Time x Channel"""

        # if key_value_states are provided this layer is used as a cross-attention layer
        # for the decoder
        is_cross_attention = key_value_states is not None
        bsz, tgt_len, embed_dim = hidden_states.size()

        # get query proj
        query_states = self.q_proj(hidden_states) * self.scaling
        # get key, value proj
        if is_cross_attention and past_key_value is not None:
            # reuse k,v, cross_attentions
            key_states = past_key_value[0]
            value_states = past_key_value[1]
        elif is_cross_attention:
            # cross_attentions
            key_states = self._shape(self.k_proj(key_value_states), -1, bsz)
            value_states = self._shape(self.v_proj(key_value_states), -1, bsz)
        elif past_key_value is not None:
            # reuse k, v, self_attention
            key_states = self._shape(self.k_proj(hidden_states), -1, bsz)
            value_states = self._shape(self.v_proj(hidden_states), -1, bsz)
            key_states = torch.cat([past_key_value[0], key_states], dim=2)
            value_states = torch.cat([past_key_value[1], value_states], dim=2)
        else:
            # self_attention
            key_states = self._shape(self.k_proj(hidden_states), -1, bsz)
            value_states = self._shape(self.v_proj(hidden_states), -1, bsz)

        if self.is_decoder:
            # if cross_attention save Tuple(torch.Tensor, torch.Tensor) of all cross attention key/value_states.
            # Further calls to cross_attention layer can then reuse all cross-attention
            # key/value_states (first "if" case)
            # if uni-directional self-attention (decoder) save Tuple(torch.Tensor, torch.Tensor) of
            # all previous decoder key/value_states. Further calls to uni-directional self-attention
            # can concat previous decoder key/value_states to current projected key/value_states (third "elif" case)
            # if encoder bi-directional self-attention `past_key_value` is always `None`
            past_key_value = (key_states, value_states)

        if 'lisa' in self.attn_mode and self.config.attn_option == "cross_attn_gate":
            x = query_states.view(bsz, tgt_len, self.num_heads, self.head_dim)
            gates = torch.sigmoid((x * self.ef_transform_gate[None, None, :, :]).sum(-1) + self.ef_transform_gate_bias).unsqueeze(-1) # bsz, tgt_len, num_heads, 1

        proj_shape = (bsz * self.num_heads, -1, self.head_dim)
        query_states = self._shape(query_states, tgt_len, bsz).view(*proj_shape)
        key_states = key_states.view(*proj_shape)
        value_states = value_states.view(*proj_shape)

        cross_attn_output = None
        if (prefix_state is not None and 'lisa' in self.attn_mode) or (self.attn_mode == "default_cross_attn_only" and self.cache_key == "encoder_decoder"):
            # legacy
            prefix_key = prefix_state.get(self.cache_key)['prev_key']  # bsz x nhead, preseqlen, head_dim
            prefix_value = prefix_state.get(self.cache_key)['prev_value']
            prefix_mask = prefix_state.get(self.cache_key)['prev_key_padding_mask']  # bsz, preseqlen: zeros

            # import pdb; pdb.set_trace()
            if self.config.attn_option == 'concat':
                # add with adapter
                # original lisa prefix-tuning
                key_states = torch.cat([prefix_key, key_states], dim=1)
                value_states = torch.cat([prefix_value, value_states], dim=1)

                if attention_mask is not None:
                    expanded_prefix_mask = prefix_mask[:, None, None, :].expand(bsz, 1, tgt_len, prefix_mask.size(1)).to(attention_mask.dtype)
                    attention_mask = torch.cat([expanded_prefix_mask, attention_mask], dim=-1)

            elif self.config.attn_option == "kv_proj":
                prefix_key = prefix_key.view(bsz, self.num_heads, -1, self.head_dim).transpose(1, 2).contiguous().view(bsz, -1, embed_dim)
                prefix_value = prefix_value.view(bsz, self.num_heads, -1, self.head_dim).transpose(1, 2).contiguous().view(bsz, -1, embed_dim)
                prefix_key = self._shape(self.k_proj(prefix_key), -1, bsz)
                prefix_value = self._shape(self.v_proj(prefix_value), -1, bsz)
                prefix_key = prefix_key.view(*proj_shape)
                prefix_value = prefix_value.view(*proj_shape)

                key_states = torch.cat([prefix_key, key_states], dim=1)
                value_states = torch.cat([prefix_value, value_states], dim=1)
                if attention_mask is not None:
                    expanded_prefix_mask = prefix_mask[:, None, None, :].expand(bsz, 1, tgt_len, prefix_mask.size(1)).to(attention_mask.dtype)
                    attention_mask = torch.cat([expanded_prefix_mask, attention_mask], dim=-1)

            elif self.config.attn_option == "cross_attn_gate":
                normed_query_states = self.ef_transform_layer_norm(query_states)
                cross_attn_weights = torch.bmm(normed_query_states, prefix_key.transpose(1, 2))  # no need to add masks, because output is query
                # bsz * num_heads, tgt_len, prefix_len
                cross_attn_weights = nn.functional.softmax(cross_attn_weights, dim=-1)
                cross_attn_probs = nn.functional.dropout(cross_attn_weights, p=self.dropout, training=self.training)
                cross_attn_output = torch.bmm(cross_attn_probs, prefix_value)
                cross_attn_output = cross_attn_output.view(bsz, self.num_heads, tgt_len, self.head_dim)
                cross_attn_output = cross_attn_output.transpose(1, 2)
                cross_attn_output = cross_attn_output * (1 - gates)  # now only add gate here
                cross_attn_output = cross_attn_output.reshape(bsz, tgt_len, embed_dim)

            elif self.config.attn_option == "cross_attn" or self.config.attn_option == "cross_attn_noln" \
                or self.config.attn_option == "cross_attn_relu":
                # optimize an added layernorm
                if self.config.attn_option == "cross_attn_noln":
                    cross_query_states = query_states
                elif self.config.attn_option == "cross_attn_relu":
                    cross_hidden = self.ef_transform_layer_norm(hidden_states)
                    cross_query_states = self.q_proj(cross_hidden)
                    cross_query_states = self._shape(cross_query_states, tgt_len, bsz).view(*proj_shape)
                else:
                    cross_hidden = self.ef_transform_layer_norm(hidden_states)
                    cross_query_states = self.q_proj(cross_hidden) * self.scaling
                    cross_query_states = self._shape(cross_query_states, tgt_len, bsz).view(*proj_shape)

                cross_attn_logits = torch.bmm(cross_query_states, prefix_key.transpose(1, 2))  # no need to add masks, because output is query
                # bsz * num_heads, tgt_len, prefix_len
                if self.config.attn_option == "cross_attn_relu":
                    cross_attn_weights = nn.functional.relu(cross_attn_logits)
                else:
                    cross_attn_weights = nn.functional.softmax(cross_attn_logits, dim=-1)

                cross_attn_probs = nn.functional.dropout(cross_attn_weights, p=self.dropout, training=self.training)
                cross_attn_output = torch.bmm(cross_attn_probs, prefix_value)

                if self.config.gate_option != 'cross_attn':
                    cross_attn_output = cross_attn_output.view(bsz, self.num_heads, tgt_len, self.head_dim)
                    cross_attn_output = cross_attn_output.transpose(1, 2)
                    cross_attn_output = cross_attn_output.reshape(bsz, tgt_len, embed_dim)

                    if self.config.layer_norm_after:
                        cross_attn_output = self.ef_transform_layer_norm_out(cross_attn_output)

        if self.config.attn_mode == 'adapter':
            if "attn_adapter" in self.config.attn_option:
                cross_attn_output = self.ef_attn_adapter(hidden_states, add_residual=False)
                if self.config.layer_norm_after:
                    cross_attn_output = self.ef_transform_layer_norm_out(cross_attn_output)

        src_len = key_states.size(1)
        attn_weights = torch.bmm(query_states, key_states.transpose(1, 2))

        if self.config.gate_option == "cross_attn":
            if attention_mask is not None:
                attn_weights = attn_weights.view(bsz, self.num_heads, tgt_len, src_len) + attention_mask
                attn_weights = attn_weights.view(bsz * self.num_heads, tgt_len, src_len)
            w_prefix, w_attn = softmax_gating(cross_attn_logits, attn_weights)  # bsz x num_heads, tgt_len, 1

        if attn_weights.size() != (bsz * self.num_heads, tgt_len, src_len):
            raise ValueError(
                f"Attention weights should be of size {(bsz * self.num_heads, tgt_len, src_len)}, but is {attn_weights.size()}"
            )

        if attention_mask is not None:
            if attention_mask.size() != (bsz, 1, tgt_len, src_len):
                raise ValueError(
                    f"Attention mask should be of size {(bsz, 1, tgt_len, src_len)}, but is {attention_mask.size()}"
                )
            attn_weights = attn_weights.view(bsz, self.num_heads, tgt_len, src_len) + attention_mask
            attn_weights = attn_weights.view(bsz * self.num_heads, tgt_len, src_len)

        attn_weights = nn.functional.softmax(attn_weights, dim=-1)

        if layer_head_mask is not None:
            if layer_head_mask.size() != (self.num_heads,):
                raise ValueError(
                    f"Head mask for a single layer should be of size {(self.num_heads,)}, but is {layer_head_mask.size()}"
                )
            attn_weights = layer_head_mask.view(1, -1, 1, 1) * attn_weights.view(bsz, self.num_heads, tgt_len, src_len)
            attn_weights = attn_weights.view(bsz * self.num_heads, tgt_len, src_len)

        if output_attentions:
            # this operation is a bit awkward, but it's required to
            # make sure that attn_weights keeps its gradient.
            # In order to do so, attn_weights have to be reshaped
            # twice and have to be reused in the following
            attn_weights_reshaped = attn_weights.view(bsz, self.num_heads, tgt_len, src_len)
            attn_weights = attn_weights_reshaped.view(bsz * self.num_heads, tgt_len, src_len)
        else:
            attn_weights_reshaped = None

        attn_probs = nn.functional.dropout(attn_weights, p=self.dropout, training=self.training)
        attn_output = torch.bmm(attn_probs, value_states)

        if attn_output.size() != (bsz * self.num_heads, tgt_len, self.head_dim):
            raise ValueError(
                f"`attn_output` should be of size {(bsz, self.num_heads, tgt_len, self.head_dim)}, but is {attn_output.size()}"
            )

        if 'lisa' in self.config.attn_mode and self.config.attn_option == "cross_attn_gate":
            attn_output = attn_output * gates

        if self.config.gate_option == "cross_attn":
            if self.training and self.opt is not None:
                self.step += 1
                avg_w_attn = w_attn.mean()
                avg_w_pref = w_prefix.mean()
                layer_spec = self.spec[self.cache_key] + "_" + str(self.layer_id)
                self.opt.write("step={}\t{}\tavg_w_attn={}\tavg_w_prefix={}\n".format(self.step, layer_spec, avg_w_attn.item(), avg_w_pref.item()))

            attn_output = attn_output * w_attn + cross_attn_output * w_prefix
            cross_attn_output = None

        attn_output = attn_output.view(bsz, self.num_heads, tgt_len, self.head_dim)
        attn_output = attn_output.transpose(1, 2)
        attn_output = attn_output.reshape(bsz, tgt_len, embed_dim)

        if cross_attn_output is not None and self.config.attn_option != "attn_adapter_after_oproj":
            attn_output = attn_output + cross_attn_output

        if 'lisa' in self.attn_mode and (self.config.attn_option == 'cross_attn_plug_before_outproj' or self.config.attn_option == 'mh_adaptor_before_outproj'):
            if self.config.mh_reuse_proj:
                ef_query_states = self.q_proj(self.ef_transform_layer_norm(attn_output))
            else:
                ef_query_states = self.ef_plug_q_proj(self.ef_transform_layer_norm(attn_output))
            # ef_query_states = self.q_proj(self.ef_ln_before(attn_output))
            if self.config.attn_option != 'mh_adaptor_before_outproj':
                ef_query_states = ef_query_states * self.scaling

            ef_query_states = self._shape(ef_query_states, tgt_len, bsz).view(*proj_shape)

            ef_cross_attn_weights = torch.bmm(ef_query_states, prefix_key.transpose(1, 2))  # no need to add masks, because output is query
            # bsz * num_heads, tgt_len, prefix_len
            if self.config.attn_option == 'cross_attn_plug_before_outproj':
                ef_cross_attn_weights = nn.functional.softmax(ef_cross_attn_weights, dim=-1)
                ef_cross_attn_weights = nn.functional.dropout(ef_cross_attn_weights, p=self.dropout, training=self.training)
            elif self.config.attn_option == 'mh_adaptor_before_outproj':
                ef_cross_attn_weights = nn.functional.relu(ef_cross_attn_weights)

            ef_cross_attn_output = torch.bmm(ef_cross_attn_weights, prefix_value)
            ef_cross_attn_output = ef_cross_attn_output.view(bsz, self.num_heads, tgt_len, self.head_dim)
            ef_cross_attn_output = ef_cross_attn_output.transpose(1, 2)

            ef_cross_attn_output = ef_cross_attn_output.reshape(bsz, tgt_len, embed_dim)

            # residual
            attn_output = attn_output + ef_cross_attn_output

        if prefix_state is not None and self.attn_mode == 'learn_bias':
            bias_embeds = prefix_state.get(self.cache_key)
            if self.training:
                start, end = 0, tgt_len
                # print("train: ", start, end, "is cross: ", is_cross_attention, "is decoder:", self.is_decoder)
                # input()
            elif not is_cross_attention and past_key_value is not None:
                # at generation time
                start, end = src_len-1, src_len
                # print("generate: ", start, end, "is cross: ", is_cross_attention, "is decoder:", self.is_decoder, "step: ", tgt_len)
                # input()
            elif past_key_value is not None:
                assert step is not None
                start, end = step-1, step
                # print("generate: ", start, end, "is cross: ", is_cross_attention, "is decoder:", self.is_decoder, "step: ", tgt_len)
                # input()
            else:
                start, end = 0, tgt_len
                # print("generate: ", start, end, "is cross: ", is_cross_attention, "is decoder:", self.is_decoder, "step: ", tgt_len)
                # input()

            bias = bias_embeds[start:end, :]
            attn_output = attn_output + bias

        # import pdb; pdb.set_trace()
        attn_output = self.out_proj(attn_output)

        if cross_attn_output is not None and self.config.attn_option == "attn_adapter_after_oproj":
            attn_output = attn_output + cross_attn_output

        if 'lisa' in self.attn_mode and (self.config.attn_option == 'cross_attn_plug' or self.config.attn_option == 'mh_adaptor'):
            if self.config.mh_reuse_proj:
                ef_query_states = self.q_proj(self.ef_ln_before(attn_output))
            else:
                ef_query_states = self.plug_q_proj(self.ef_ln_before(attn_output))
            # ef_query_states = self.q_proj(self.ef_ln_before(attn_output))
            if self.config.attn_option != 'mh_adaptor':
                ef_query_states = ef_query_states * self.scaling

            ef_query_states = self._shape(ef_query_states, tgt_len, bsz).view(*proj_shape)

            ef_cross_attn_weights = torch.bmm(ef_query_states, prefix_key.transpose(1, 2))  # no need to add masks, because output is query
            # bsz * num_heads, tgt_len, prefix_len
            if self.config.attn_option == 'cross_attn_plug':
                ef_cross_attn_weights = nn.functional.softmax(ef_cross_attn_weights, dim=-1)
                ef_cross_attn_weights = nn.functional.dropout(ef_cross_attn_weights, p=self.dropout, training=self.training)
            elif self.config.attn_option == 'mh_adaptor':
                ef_cross_attn_weights = nn.functional.relu(ef_cross_attn_weights)

            ef_cross_attn_output = torch.bmm(ef_cross_attn_weights, prefix_value)
            ef_cross_attn_output = ef_cross_attn_output.view(bsz, self.num_heads, tgt_len, self.head_dim)
            ef_cross_attn_output = ef_cross_attn_output.transpose(1, 2)

            ef_cross_attn_output = ef_cross_attn_output.reshape(bsz, tgt_len, embed_dim)

            # residual
            attn_output = attn_output + ef_cross_attn_output

        return attn_output, attn_weights_reshaped, past_key_value


class BartEncoderLayer(nn.Module):
    def __init__(self, config: BartConfig, layer_id=None):
        super().__init__()
        self.config = config

        self.embed_dim = config.d_model
        self.self_attn = BartAttention(
            embed_dim=self.embed_dim,
            num_heads=config.encoder_attention_heads,
            dropout=config.attention_dropout,
            config=config,
            cache_key='encoder',
            layer_id=layer_id,
        )
        self.self_attn_layer_norm = nn.LayerNorm(self.embed_dim)
        self.dropout = config.dropout
        self.activation_fn = ACT2FN[config.activation_function]
        self.activation_dropout = config.activation_dropout
        self.fc1 = nn.Linear(self.embed_dim, config.encoder_ffn_dim)
        self.fc2 = nn.Linear(config.encoder_ffn_dim, self.embed_dim)
        self.final_layer_norm = nn.LayerNorm(self.embed_dim)

        if config.ffn_mode == 'adapter':
            self.ef_ffn_adapter = Adapter_Layer(self.config, dropout=self.dropout,
                bottleneck=config.ffn_bn_len)

    def forward(
        self,
        hidden_states: torch.Tensor,
        attention_mask: torch.Tensor,
        layer_head_mask: torch.Tensor,
        output_attentions: bool = False,
        prefix_state=None,
        encoder_layer_idx=-1,
        p_prime=None,
        unexpanded_attention_mask: torch.Tensor = None,
    ):
        """
        Args:
            hidden_states (:obj:`torch.FloatTensor`): input to the layer of shape `(seq_len, batch, embed_dim)`
            attention_mask (:obj:`torch.FloatTensor`): attention mask of size
                `(batch, 1, tgt_len, src_len)` where padding elements are indicated by very large negative values.
            layer_head_mask (:obj:`torch.FloatTensor`): mask for attention heads in a given layer of size
                `(encoder_attention_heads,)`.
            output_attentions (:obj:`bool`, `optional`):
                Whether or not to return the attentions tensors of all attention layers. See ``attentions`` under
                returned tensors for more detail.
        """
        residual = hidden_states

        hidden_states, attn_weights, _ = self.self_attn(
            hidden_states=hidden_states,
            attention_mask=attention_mask,
            layer_head_mask=layer_head_mask,
            output_attentions=output_attentions,
            prefix_state=prefix_state,
        )

        if prefix_state is not None and isinstance(prefix_state, luna_attention_enc_dec) and self.config.luna_option == "full_before":
            p_prime, e_prime = prefix_state.forward_encoder(residual, unexpanded_attention_mask, p_prime, encoder_layer_idx)
            hidden_states = hidden_states + e_prime

        hidden_states = nn.functional.dropout(hidden_states, p=self.dropout, training=self.training)
        hidden_states = residual + hidden_states
        hidden_states = self.self_attn_layer_norm(hidden_states)

        if self.config.ffn_mode == 'adapter' and self.config.ffn_option == 'ffn_hi_input':
            adapter_change = self.ef_ffn_adapter(hidden_states, add_residual=False)


        residual = hidden_states
        hidden_states = self.activation_fn(self.fc1(hidden_states))
        hidden_states = nn.functional.dropout(hidden_states, p=self.activation_dropout, training=self.training)
        hidden_states = self.fc2(hidden_states)

        hidden_states = nn.functional.dropout(hidden_states, p=self.dropout, training=self.training)

        if self.config.ffn_mode == 'adapter':
            if self.config.ffn_option == 'ffn_ho_input':
                hidden_states = self.ef_ffn_adapter(hidden_states)
            elif self.config.ffn_option == 'ffn_hi_input':
                hidden_states = hidden_states + adapter_change
            else:
                raise ValueError

        hidden_states = residual + hidden_states
        hidden_states = self.final_layer_norm(hidden_states)

        if hidden_states.dtype == torch.float16 and (
            torch.isinf(hidden_states).any() or torch.isnan(hidden_states).any()
        ):
            clamp_value = torch.finfo(hidden_states.dtype).max - 1000
            hidden_states = torch.clamp(hidden_states, min=-clamp_value, max=clamp_value)

        outputs = (hidden_states,)

        if output_attentions:
            outputs += (attn_weights,)

        return outputs, p_prime


class BartDecoderLayer(nn.Module):
    def __init__(self, config: BartConfig, layer_id=None):
        super().__init__()
        self.config = config
        self.embed_dim = config.d_model

        self.self_attn = BartAttention(
            embed_dim=self.embed_dim,
            num_heads=config.decoder_attention_heads,
            dropout=config.attention_dropout,
            is_decoder=True,
            config=config,
            cache_key='self',
            layer_id=None,
        )
        self.dropout = config.dropout
        self.activation_fn = ACT2FN[config.activation_function]
        self.activation_dropout = config.activation_dropout

        self.self_attn_layer_norm = nn.LayerNorm(self.embed_dim)
        self.encoder_attn = BartAttention(
            self.embed_dim,
            config.decoder_attention_heads,
            dropout=config.attention_dropout,
            is_decoder=True,
            config=config,
            cache_key='encoder_decoder',
        )
        self.encoder_attn_layer_norm = nn.LayerNorm(self.embed_dim)
        self.fc1 = nn.Linear(self.embed_dim, config.decoder_ffn_dim)
        self.fc2 = nn.Linear(config.decoder_ffn_dim, self.embed_dim)
        self.final_layer_norm = nn.LayerNorm(self.embed_dim)

        if config.ffn_mode == 'adapter':
            self.ef_ffn_adapter = Adapter_Layer(self.config, dropout=self.dropout,
                bottleneck=config.ffn_bn_len)

    def forward(
        self,
        hidden_states: torch.Tensor,
        attention_mask: Optional[torch.Tensor] = None,
        encoder_hidden_states: Optional[torch.Tensor] = None,
        encoder_attention_mask: Optional[torch.Tensor] = None,
        layer_head_mask: Optional[torch.Tensor] = None,
        cross_attn_layer_head_mask: Optional[torch.Tensor] = None,
        past_key_value: Optional[Tuple[torch.Tensor]] = None,
        output_attentions: Optional[bool] = False,
        use_cache: Optional[bool] = True,
        prefix_state=None,
        decoder_layer_idx=-1,
        p_prime=None,
    ):
        """
        Args:
            hidden_states (:obj:`torch.FloatTensor`): input to the layer of shape `(batch, seq_len, embed_dim)`
            attention_mask (:obj:`torch.FloatTensor`): attention mask of size
                `(batch, 1, tgt_len, src_len)` where padding elements are indicated by very large negative values.
            encoder_hidden_states (:obj:`torch.FloatTensor`): cross attention input to the layer of shape `(batch, seq_len, embed_dim)`
            encoder_attention_mask (:obj:`torch.FloatTensor`): encoder attention mask of size
                `(batch, 1, tgt_len, src_len)` where padding elements are indicated by very large negative values.
            layer_head_mask (:obj:`torch.FloatTensor`): mask for attention heads in a given layer of size
                `(encoder_attention_heads,)`.
            cross_attn_layer_head_mask (:obj:`torch.FloatTensor`): mask for cross-attention heads in a given layer of
                size `(decoder_attention_heads,)`.
            past_key_value (:obj:`Tuple(torch.FloatTensor)`): cached past key and value projection states
            output_attentions (:obj:`bool`, `optional`):
                Whether or not to return the attentions tensors of all attention layers. See ``attentions`` under
                returned tensors for more detail.
        """
        residual = hidden_states

        # Self Attention
        # decoder uni-directional self-attention cached key/values tuple is at positions 1,2
        self_attn_past_key_value = past_key_value[:2] if past_key_value is not None else None
        # add present self-attn cache to positions 1,2 of present_key_value tuple
        hidden_states, self_attn_weights, present_key_value = self.self_attn(
            hidden_states=hidden_states,
            past_key_value=self_attn_past_key_value,
            attention_mask=attention_mask,
            layer_head_mask=layer_head_mask,
            output_attentions=output_attentions,
            prefix_state=prefix_state
        )
        # todo: first try add change here
        if prefix_state is not None and self.config.attn_mode == 'luna' and self.config.luna_option == "self_attn":
            bias = prefix_state.forward_dp(hidden_states, p_prime, decoder_layer_idx)
            hidden_states = hidden_states + bias

        hidden_states = nn.functional.dropout(hidden_states, p=self.dropout, training=self.training)
        hidden_states = residual + hidden_states
        hidden_states = self.self_attn_layer_norm(hidden_states)

        # Cross-Attention Block
        cross_attn_present_key_value = None
        cross_attn_weights = None
        if encoder_hidden_states is not None:
            residual = hidden_states

            # cross_attn cached key/values tuple is at positions 3,4 of present_key_value tuple
            cross_attn_past_key_value = past_key_value[-2:] if past_key_value is not None else None

            # added by Chunting: for learned bias
            step = (past_key_value[0].size(2) + 1) if cross_attn_past_key_value is not None else 1

            hidden_states, cross_attn_weights, cross_attn_present_key_value = self.encoder_attn(
                hidden_states=hidden_states,
                key_value_states=encoder_hidden_states,
                attention_mask=encoder_attention_mask,
                layer_head_mask=cross_attn_layer_head_mask,
                past_key_value=cross_attn_past_key_value,
                output_attentions=output_attentions,
                prefix_state=prefix_state,
                step=step,
            )

            if prefix_state is not None and isinstance(prefix_state, luna_attention_enc_dec) and self.config.luna_option == "full_before":
                d_prime = prefix_state.forward_dp(residual, p_prime, decoder_layer_idx)
                hidden_states = hidden_states + d_prime

            hidden_states = nn.functional.dropout(hidden_states, p=self.dropout, training=self.training)
            hidden_states = residual + hidden_states
            hidden_states = self.encoder_attn_layer_norm(hidden_states)

            # add cross-attn to positions 3,4 of present_key_value tuple
            present_key_value = present_key_value + cross_attn_present_key_value

        if self.config.ffn_mode == 'adapter' and self.config.ffn_option == 'ffn_hi_input':
            adapter_change = self.ef_ffn_adapter(hidden_states, add_residual=False)

        # Fully Connected
        residual = hidden_states
        hidden_states = self.activation_fn(self.fc1(hidden_states))
        hidden_states = nn.functional.dropout(hidden_states, p=self.activation_dropout, training=self.training)
        hidden_states = self.fc2(hidden_states)
        hidden_states = nn.functional.dropout(hidden_states, p=self.dropout, training=self.training)

        if self.config.ffn_mode == 'adapter':
            if self.config.ffn_option == 'ffn_ho_input':
                hidden_states = self.ef_ffn_adapter(hidden_states)
            elif self.config.ffn_option == 'ffn_hi_input':
                hidden_states = hidden_states + adapter_change
            else:
                raise ValueError

        hidden_states = residual + hidden_states
        hidden_states = self.final_layer_norm(hidden_states)

        outputs = (hidden_states,)

        if output_attentions:
            outputs += (self_attn_weights, cross_attn_weights)

        if use_cache:
            outputs += (present_key_value,)

        return outputs


class BartClassificationHead(nn.Module):
    """Head for sentence-level classification tasks."""

    def __init__(
        self,
        input_dim: int,
        inner_dim: int,
        num_classes: int,
        pooler_dropout: float,
    ):
        super().__init__()
        self.dense = nn.Linear(input_dim, inner_dim)
        self.dropout = nn.Dropout(p=pooler_dropout)
        self.out_proj = nn.Linear(inner_dim, num_classes)

    def forward(self, hidden_states: torch.Tensor):
        hidden_states = self.dropout(hidden_states)
        hidden_states = self.dense(hidden_states)
        hidden_states = torch.tanh(hidden_states)
        hidden_states = self.dropout(hidden_states)
        hidden_states = self.out_proj(hidden_states)
        return hidden_states


class BartPretrainedModel(PreTrainedModel):
    config_class = BartConfig
    base_model_prefix = "model"
    _keys_to_ignore_on_load_unexpected = [r"encoder\.version", r"decoder\.version"]
    _keys_to_ignore_on_load_missing = [r"ef_"]

    def _init_weights(self, module):
        # import pdb; pdb.set_trace()
        print("============================ init weights is called! ====================================")
        std = self.config.init_std
        if isinstance(module, nn.Linear):
            module.weight.data.normal_(mean=0.0, std=std)
            if module.bias is not None:
                module.bias.data.zero_()
        elif isinstance(module, nn.Embedding):
            module.weight.data.normal_(mean=0.0, std=std)
            if module.padding_idx is not None:
                module.weight.data[module.padding_idx].zero_()

    @property
    def dummy_inputs(self):
        pad_token = self.config.pad_token_id
        input_ids = torch.tensor([[0, 6, 10, 4, 2], [0, 8, 12, 2, pad_token]], device=self.device)
        dummy_inputs = {
            "attention_mask": input_ids.ne(pad_token),
            "input_ids": input_ids,
        }
        return dummy_inputs


class PretrainedBartModel(BartPretrainedModel):
    def __init_subclass__(self):
        warnings.warn(
            "The class `PretrainedBartModel` has been depreciated, please use `BartPretrainedModel` instead.",
            FutureWarning,
        )


BART_START_DOCSTRING = r"""
    This model inherits from :class:`~transformers.PreTrainedModel`. Check the superclass documentation for the generic
    methods the library implements for all its model (such as downloading or saving, resizing the input embeddings,
    pruning heads etc.)

    This model is also a PyTorch `torch.nn.Module <https://pytorch.org/docs/stable/nn.html#torch.nn.Module>`__
    subclass. Use it as a regular PyTorch Module and refer to the PyTorch documentation for all matter related to
    general usage and behavior.

    Parameters:
        config (:class:`~transformers.BartConfig`):
            Model configuration class with all the parameters of the model. Initializing with a config file does not
            load the weights associated with the model, only the configuration. Check out the
            :meth:`~transformers.PreTrainedModel.from_pretrained` method to load the model weights.
"""

BART_GENERATION_EXAMPLE = r"""
    Summarization example::

        >>> from transformers import BartTokenizer, BartForConditionalGeneration, BartConfig

        >>> model = BartForConditionalGeneration.from_pretrained('facebook/bart-large-cnn')
        >>> tokenizer = BartTokenizer.from_pretrained('facebook/bart-large-cnn')

        >>> ARTICLE_TO_SUMMARIZE = "My friends are cool but they eat too many carbs."
        >>> inputs = tokenizer([ARTICLE_TO_SUMMARIZE], max_length=1024, return_tensors='pt')

        >>> # Generate Summary
        >>> summary_ids = model.generate(inputs['input_ids'], num_beams=4, max_length=5, early_stopping=True)
        >>> print([tokenizer.decode(g, skip_special_tokens=True, clean_up_tokenization_spaces=False) for g in summary_ids])

    Mask filling example::

        >>> from transformers import BartTokenizer, BartForConditionalGeneration
        >>> tokenizer = BartTokenizer.from_pretrained('facebook/bart-large')
        >>> TXT = "My friends are <mask> but they eat too many carbs."

        >>> model = BartForConditionalGeneration.from_pretrained('facebook/bart-large')
        >>> input_ids = tokenizer([TXT], return_tensors='pt')['input_ids']
        >>> logits = model(input_ids).logits

        >>> masked_index = (input_ids[0] == tokenizer.mask_token_id).nonzero().item()
        >>> probs = logits[0, masked_index].softmax(dim=0)
        >>> values, predictions = probs.topk(5)

        >>> tokenizer.decode(predictions).split()
"""

BART_INPUTS_DOCSTRING = r"""
    Args:
        input_ids (:obj:`torch.LongTensor` of shape :obj:`(batch_size, sequence_length)`):
            Indices of input sequence tokens in the vocabulary. Padding will be ignored by default should you provide
            it.

            Indices can be obtained using :class:`~transformers.BartTokenizer`. See
            :meth:`transformers.PreTrainedTokenizer.encode` and :meth:`transformers.PreTrainedTokenizer.__call__` for
            details.

            `What are input IDs? <../glossary.html#input-ids>`__
        attention_mask (:obj:`torch.Tensor` of shape :obj:`(batch_size, sequence_length)`, `optional`):
            Mask to avoid performing attention on padding token indices. Mask values selected in ``[0, 1]``:

            - 1 for tokens that are **not masked**,
            - 0 for tokens that are **masked**.

            `What are attention masks? <../glossary.html#attention-mask>`__
        decoder_input_ids (:obj:`torch.LongTensor` of shape :obj:`(batch_size, target_sequence_length)`, `optional`):
            Indices of decoder input sequence tokens in the vocabulary.

            Indices can be obtained using :class:`~transformers.BartTokenizer`. See
            :meth:`transformers.PreTrainedTokenizer.encode` and :meth:`transformers.PreTrainedTokenizer.__call__` for
            details.

            `What are decoder input IDs? <../glossary.html#decoder-input-ids>`__

            Bart uses the :obj:`eos_token_id` as the starting token for :obj:`decoder_input_ids` generation. If
            :obj:`past_key_values` is used, optionally only the last :obj:`decoder_input_ids` have to be input (see
            :obj:`past_key_values`).

            For translation and summarization training, :obj:`decoder_input_ids` should be provided. If no
            :obj:`decoder_input_ids` is provided, the model will create this tensor by shifting the :obj:`input_ids` to
            the right for denoising pre-training following the paper.
        decoder_attention_mask (:obj:`torch.LongTensor` of shape :obj:`(batch_size, target_sequence_length)`, `optional`):
            Default behavior: generate a tensor that ignores pad tokens in :obj:`decoder_input_ids`. Causal mask will
            also be used by default.

            If you want to change padding behavior, you should read :func:`modeling_bart._prepare_decoder_inputs` and
            modify to your needs. See diagram 1 in `the paper <https://arxiv.org/abs/1910.13461>`__ for more
            information on the default strategy.
        head_mask (:obj:`torch.Tensor` of shape :obj:`(encoder_layers, encoder_attention_heads)`, `optional`):
            Mask to nullify selected heads of the attention modules in the encoder. Mask values selected in ``[0, 1]``:

            - 1 indicates the head is **not masked**,
            - 0 indicates the head is **masked**.

        decoder_head_mask (:obj:`torch.Tensor` of shape :obj:`(decoder_layers, decoder_attention_heads)`, `optional`):
            Mask to nullify selected heads of the attention modules in the decoder. Mask values selected in ``[0, 1]``:

            - 1 indicates the head is **not masked**,
            - 0 indicates the head is **masked**.

        cross_attn_head_mask (:obj:`torch.Tensor` of shape :obj:`(decoder_layers, decoder_attention_heads)`, `optional`):
            Mask to nullify selected heads of the cross-attention modules in the decoder. Mask values selected in ``[0,
            1]``:

            - 1 indicates the head is **not masked**,
            - 0 indicates the head is **masked**.

        encoder_outputs (:obj:`tuple(tuple(torch.FloatTensor)`, `optional`):
            Tuple consists of (:obj:`last_hidden_state`, `optional`: :obj:`hidden_states`, `optional`:
            :obj:`attentions`) :obj:`last_hidden_state` of shape :obj:`(batch_size, sequence_length, hidden_size)`,
            `optional`) is a sequence of hidden-states at the output of the last layer of the encoder. Used in the
            cross-attention of the decoder.
        past_key_values (:obj:`tuple(tuple(torch.FloatTensor))`, `optional`, returned when ``use_cache=True`` is passed or when ``config.use_cache=True``):
            Tuple of :obj:`tuple(torch.FloatTensor)` of length :obj:`config.n_layers`, with each tuple having 2 tensors
            of shape :obj:`(batch_size, num_heads, sequence_length, embed_size_per_head)`) and 2 additional tensors of
            shape :obj:`(batch_size, num_heads, encoder_sequence_length, embed_size_per_head)`.

            Contains pre-computed hidden-states (key and values in the self-attention blocks and in the cross-attention
            blocks) that can be used (see :obj:`past_key_values` input) to speed up sequential decoding.

            If :obj:`past_key_values` are used, the user can optionally input only the last :obj:`decoder_input_ids`
            (those that don't have their past key value states given to this model) of shape :obj:`(batch_size, 1)`
            instead of all :obj:`decoder_input_ids`` of shape :obj:`(batch_size, sequence_length)`.
        inputs_embeds (:obj:`torch.FloatTensor` of shape :obj:`(batch_size, sequence_length, hidden_size)`, `optional`):
            Optionally, instead of passing :obj:`input_ids` you can choose to directly pass an embedded representation.
            This is useful if you want more control over how to convert :obj:`input_ids` indices into associated
            vectors than the model's internal embedding lookup matrix.
        decoder_inputs_embeds (:obj:`torch.FloatTensor` of shape :obj:`(batch_size, target_sequence_length, hidden_size)`, `optional`):
            Optionally, instead of passing :obj:`decoder_input_ids` you can choose to directly pass an embedded
            representation. If :obj:`past_key_values` is used, optionally only the last :obj:`decoder_inputs_embeds`
            have to be input (see :obj:`past_key_values`). This is useful if you want more control over how to convert
            :obj:`decoder_input_ids` indices into associated vectors than the model's internal embedding lookup matrix.

            If :obj:`decoder_input_ids` and :obj:`decoder_inputs_embeds` are both unset, :obj:`decoder_inputs_embeds`
            takes the value of :obj:`inputs_embeds`.
        use_cache (:obj:`bool`, `optional`):
            If set to :obj:`True`, :obj:`past_key_values` key value states are returned and can be used to speed up
            decoding (see :obj:`past_key_values`).
        output_attentions (:obj:`bool`, `optional`):
            Whether or not to return the attentions tensors of all attention layers. See ``attentions`` under returned
            tensors for more detail.
        output_hidden_states (:obj:`bool`, `optional`):
            Whether or not to return the hidden states of all layers. See ``hidden_states`` under returned tensors for
            more detail.
        return_dict (:obj:`bool`, `optional`):
            Whether or not to return a :class:`~transformers.file_utils.ModelOutput` instead of a plain tuple.
"""


class BartEncoder(BartPretrainedModel):
    """
    Transformer encoder consisting of *config.encoder_layers* self attention layers. Each layer is a
    :class:`BartEncoderLayer`.

    Args:
        config: BartConfig
        embed_tokens (nn.Embedding): output embedding
    """

    def __init__(self, config: BartConfig, embed_tokens: Optional[nn.Embedding] = None):
        super().__init__(config)

        self.dropout = config.dropout
        self.layerdrop = config.encoder_layerdrop

        embed_dim = config.d_model
        self.padding_idx = config.pad_token_id
        self.max_source_positions = config.max_position_embeddings
        self.embed_scale = math.sqrt(embed_dim) if config.scale_embedding else 1.0

        if embed_tokens is not None:
            self.embed_tokens = embed_tokens
        else:
            self.embed_tokens = nn.Embedding(config.vocab_size, embed_dim, self.padding_idx)

        self.embed_positions = BartLearnedPositionalEmbedding(
            config.max_position_embeddings,
            embed_dim,
        )
        self.layers = nn.ModuleList([BartEncoderLayer(config, layer_id=ii) for ii in range(config.encoder_layers)])
        self.layernorm_embedding = nn.LayerNorm(embed_dim)

        self.init_weights()

    def forward(
        self,
        input_ids=None,
        attention_mask=None,
        head_mask=None,
        inputs_embeds=None,
        output_attentions=None,
        output_hidden_states=None,
        return_dict=None,
        prefix_state=None,
    ):
        r"""
        Args:
            input_ids (:obj:`torch.LongTensor` of shape :obj:`(batch_size, sequence_length)`):
                Indices of input sequence tokens in the vocabulary. Padding will be ignored by default should you
                provide it.

                Indices can be obtained using :class:`~transformers.BartTokenizer`. See
                :meth:`transformers.PreTrainedTokenizer.encode` and :meth:`transformers.PreTrainedTokenizer.__call__`
                for details.

                `What are input IDs? <../glossary.html#input-ids>`__
            attention_mask (:obj:`torch.Tensor` of shape :obj:`(batch_size, sequence_length)`, `optional`):
                Mask to avoid performing attention on padding token indices. Mask values selected in ``[0, 1]``:

                - 1 for tokens that are **not masked**,
                - 0 for tokens that are **masked**.

                `What are attention masks? <../glossary.html#attention-mask>`__
            head_mask (:obj:`torch.Tensor` of shape :obj:`(encoder_layers, encoder_attention_heads)`, `optional`):
                Mask to nullify selected heads of the attention modules. Mask values selected in ``[0, 1]``:

                - 1 indicates the head is **not masked**,
                - 0 indicates the head is **masked**.

            inputs_embeds (:obj:`torch.FloatTensor` of shape :obj:`(batch_size, sequence_length, hidden_size)`, `optional`):
                Optionally, instead of passing :obj:`input_ids` you can choose to directly pass an embedded
                representation. This is useful if you want more control over how to convert :obj:`input_ids` indices
                into associated vectors than the model's internal embedding lookup matrix.
            output_attentions (:obj:`bool`, `optional`):
                Whether or not to return the attentions tensors of all attention layers. See ``attentions`` under
                returned tensors for more detail.
            output_hidden_states (:obj:`bool`, `optional`):
                Whether or not to return the hidden states of all layers. See ``hidden_states`` under returned tensors
                for more detail.
            return_dict (:obj:`bool`, `optional`):
                Whether or not to return a :class:`~transformers.file_utils.ModelOutput` instead of a plain tuple.
        """
        output_attentions = output_attentions if output_attentions is not None else self.config.output_attentions
        output_hidden_states = (
            output_hidden_states if output_hidden_states is not None else self.config.output_hidden_states
        )
        return_dict = return_dict if return_dict is not None else self.config.use_return_dict

        # retrieve input_ids and inputs_embeds
        if input_ids is not None and inputs_embeds is not None:
            raise ValueError("You cannot specify both input_ids and inputs_embeds at the same time")
        elif input_ids is not None:
            input_shape = input_ids.size()
            input_ids = input_ids.view(-1, input_shape[-1])
        elif inputs_embeds is not None:
            input_shape = inputs_embeds.size()[:-1]
        else:
            raise ValueError("You have to specify either input_ids or inputs_embeds")

        if inputs_embeds is None:
            inputs_embeds = self.embed_tokens(input_ids) * self.embed_scale

        embed_pos = self.embed_positions(input_shape)

        hidden_states = inputs_embeds + embed_pos

        # added by Chunting
        if self.config.attn_mode == 'dlisa':
            p_prime_e, p_prime_ds, p_prime_dc = prefix_state.forward_pe_attn(hidden_states, attention_mask)
            biases = prefix_state(p_prime_e, p_prime_ds, p_prime_dc)
            prefix_state.biases = biases
            prefix_state = biases
            p_prime = None
        else:
            p_prime = None

        hidden_states = self.layernorm_embedding(hidden_states)
        hidden_states = nn.functional.dropout(hidden_states, p=self.dropout, training=self.training)

        # expand attention_mask
        unexpand_attention_mask = attention_mask
        if attention_mask is not None:
            # [bsz, seq_len] -> [bsz, 1, tgt_seq_len, src_seq_len]
            attention_mask = _expand_mask(attention_mask, inputs_embeds.dtype)

        encoder_states = () if output_hidden_states else None
        all_attentions = () if output_attentions else None

        # check if head_mask has a correct number of layers specified if desired
        if head_mask is not None:
            assert head_mask.size()[0] == (
                len(self.layers)
            ), f"The head_mask should be specified for {len(self.layers)} layers, but it is for {head_mask.size()[0]}."

        for idx, encoder_layer in enumerate(self.layers):
            if output_hidden_states:
                encoder_states = encoder_states + (hidden_states,)
            # add LayerDrop (see https://arxiv.org/abs/1909.11556 for description)
            dropout_probability = random.uniform(0, 1)
            if self.training and (dropout_probability < self.layerdrop):  # skip the layer
                layer_outputs = (None, None)
            else:
                if getattr(self.config, "gradient_checkpointing", False) and self.training:

                    def create_custom_forward(module):
                        def custom_forward(*inputs):
                            return module(*inputs, output_attentions)

                        return custom_forward

                    layer_outputs = torch.utils.checkpoint.checkpoint(
                        create_custom_forward(encoder_layer),
                        hidden_states,
                        attention_mask,
                        (head_mask[idx] if head_mask is not None else None),
                    )
                else:
                    if prefix_state is not None and idx + self.config.num_bias_layers >= self.config.encoder_layers:
                        idx = idx - (self.config.encoder_layers - self.config.num_bias_layers)
                        pass_prefix_state = prefix_state[idx] if isinstance(prefix_state, list) else prefix_state
                    else:
                        pass_prefix_state = None

                    layer_outputs, p_prime = encoder_layer(
                        hidden_states,
                        attention_mask,
                        layer_head_mask=(head_mask[idx] if head_mask is not None else None),
                        output_attentions=output_attentions,
                        prefix_state=pass_prefix_state,
                        encoder_layer_idx=idx,
                        p_prime=p_prime,
                        unexpanded_attention_mask=unexpand_attention_mask,
                    )

                hidden_states = layer_outputs[0]

            if output_attentions:
                all_attentions = all_attentions + (layer_outputs[1],)

        if output_hidden_states:
            encoder_states = encoder_states + (hidden_states,)

        if not return_dict:
            return tuple(v for v in [hidden_states, encoder_states, all_attentions] if v is not None)
        return BaseModelOutput(
            last_hidden_state=hidden_states, hidden_states=encoder_states, attentions=all_attentions
        )


class BartDecoder(BartPretrainedModel):
    """
    Transformer decoder consisting of *config.decoder_layers* layers. Each layer is a :class:`BartDecoderLayer`

    Args:
        config: BartConfig
        embed_tokens (nn.Embedding): output embedding
    """

    def __init__(self, config: BartConfig, embed_tokens: Optional[nn.Embedding] = None):
        super().__init__(config)
        self.dropout = config.dropout
        self.layerdrop = config.decoder_layerdrop
        self.padding_idx = config.pad_token_id
        self.max_target_positions = config.max_position_embeddings
        self.embed_scale = math.sqrt(config.d_model) if config.scale_embedding else 1.0

        if embed_tokens is not None:
            self.embed_tokens = embed_tokens
        else:
            self.embed_tokens = nn.Embedding(config.vocab_size, config.d_model, self.padding_idx)

        self.embed_positions = BartLearnedPositionalEmbedding(
            config.max_position_embeddings,
            config.d_model,
        )
        self.layers = nn.ModuleList([BartDecoderLayer(config, layer_id=ii) for ii in range(config.decoder_layers)])
        self.layernorm_embedding = nn.LayerNorm(config.d_model)

        self.init_weights()

    def get_input_embeddings(self):
        return self.embed_tokens

    def set_input_embeddings(self, value):
        self.embed_tokens = value

    def _prepare_decoder_attention_mask(self, attention_mask, input_shape, inputs_embeds, past_key_values_length):
        # create causal mask
        # [bsz, seq_len] -> [bsz, 1, tgt_seq_len, src_seq_len]
        combined_attention_mask = None
        if input_shape[-1] > 1:
            combined_attention_mask = _make_causal_mask(
                input_shape, inputs_embeds.dtype, past_key_values_length=past_key_values_length
            ).to(self.device)

        if attention_mask is not None:
            # [bsz, seq_len] -> [bsz, 1, tgt_seq_len, src_seq_len]
            expanded_attn_mask = _expand_mask(attention_mask, inputs_embeds.dtype, tgt_len=input_shape[-1])
            combined_attention_mask = (
                expanded_attn_mask if combined_attention_mask is None else expanded_attn_mask + combined_attention_mask
            )

        return combined_attention_mask

    def forward(
        self,
        input_ids=None,
        attention_mask=None,
        encoder_hidden_states=None,
        encoder_attention_mask=None,
        head_mask=None,
        cross_attn_head_mask=None,
        past_key_values=None,
        inputs_embeds=None,
        use_cache=None,
        output_attentions=None,
        output_hidden_states=None,
        return_dict=None,
        prefix_state=None,
        p_prime=None,
    ):
        r"""
        Args:
            input_ids (:obj:`torch.LongTensor` of shape :obj:`(batch_size, sequence_length)`):
                Indices of input sequence tokens in the vocabulary. Padding will be ignored by default should you
                provide it.

                Indices can be obtained using :class:`~transformers.BartTokenizer`. See
                :meth:`transformers.PreTrainedTokenizer.encode` and :meth:`transformers.PreTrainedTokenizer.__call__`
                for details.

                `What are input IDs? <../glossary.html#input-ids>`__
            attention_mask (:obj:`torch.Tensor` of shape :obj:`(batch_size, sequence_length)`, `optional`):
                Mask to avoid performing attention on padding token indices. Mask values selected in ``[0, 1]``:

                - 1 for tokens that are **not masked**,
                - 0 for tokens that are **masked**.

                `What are attention masks? <../glossary.html#attention-mask>`__
            encoder_hidden_states (:obj:`torch.FloatTensor` of shape :obj:`(batch_size, encoder_sequence_length, hidden_size)`, `optional`):
                Sequence of hidden-states at the output of the last layer of the encoder. Used in the cross-attention
                of the decoder.
            encoder_attention_mask (:obj:`torch.LongTensor` of shape :obj:`(batch_size, encoder_sequence_length)`, `optional`):
                Mask to avoid performing cross-attention on padding tokens indices of encoder input_ids. Mask values
                selected in ``[0, 1]``:

                - 1 for tokens that are **not masked**,
                - 0 for tokens that are **masked**.

                `What are attention masks? <../glossary.html#attention-mask>`__
            head_mask (:obj:`torch.Tensor` of shape :obj:`(decoder_layers, decoder_attention_heads)`, `optional`):
                Mask to nullify selected heads of the attention modules. Mask values selected in ``[0, 1]``:

                - 1 indicates the head is **not masked**,
                - 0 indicates the head is **masked**.

            cross_attn_head_mask (:obj:`torch.Tensor` of shape :obj:`(decoder_layers, decoder_attention_heads)`, `optional`):
                Mask to nullify selected heads of the cross-attention modules in the decoder to avoid performing
                cross-attention on hidden heads. Mask values selected in ``[0, 1]``:

                - 1 indicates the head is **not masked**,
                - 0 indicates the head is **masked**.

            past_key_values (:obj:`tuple(tuple(torch.FloatTensor))`, `optional`, returned when ``use_cache=True`` is passed or when ``config.use_cache=True``):
                Tuple of :obj:`tuple(torch.FloatTensor)` of length :obj:`config.n_layers`, with each tuple having 2
                tensors of shape :obj:`(batch_size, num_heads, sequence_length, embed_size_per_head)`) and 2 additional
                tensors of shape :obj:`(batch_size, num_heads, encoder_sequence_length, embed_size_per_head)`.

                Contains pre-computed hidden-states (key and values in the self-attention blocks and in the
                cross-attention blocks) that can be used (see :obj:`past_key_values` input) to speed up sequential
                decoding.

                If :obj:`past_key_values` are used, the user can optionally input only the last
                :obj:`decoder_input_ids` (those that don't have their past key value states given to this model) of
                shape :obj:`(batch_size, 1)` instead of all :obj:`decoder_input_ids`` of shape :obj:`(batch_size,
                sequence_length)`.
            inputs_embeds (:obj:`torch.FloatTensor` of shape :obj:`(batch_size, sequence_length, hidden_size)`, `optional`):
                Optionally, instead of passing :obj:`input_ids` you can choose to directly pass an embedded
                representation. This is useful if you want more control over how to convert :obj:`input_ids` indices
                into associated vectors than the model's internal embedding lookup matrix.
            output_attentions (:obj:`bool`, `optional`):
                Whether or not to return the attentions tensors of all attention layers. See ``attentions`` under
                returned tensors for more detail.
            output_hidden_states (:obj:`bool`, `optional`):
                Whether or not to return the hidden states of all layers. See ``hidden_states`` under returned tensors
                for more detail.
            return_dict (:obj:`bool`, `optional`):
                Whether or not to return a :class:`~transformers.file_utils.ModelOutput` instead of a plain tuple.
        """
        if self.config.attn_mode == 'dlisa' and prefix_state is not None and hasattr(prefix_state, 'biases') and prefix_state.biases is not None:
            prefix_state = prefix_state.biases

        output_attentions = output_attentions if output_attentions is not None else self.config.output_attentions
        output_hidden_states = (
            output_hidden_states if output_hidden_states is not None else self.config.output_hidden_states
        )
        use_cache = use_cache if use_cache is not None else self.config.use_cache
        return_dict = return_dict if return_dict is not None else self.config.use_return_dict

        # retrieve input_ids and inputs_embeds
        if input_ids is not None and inputs_embeds is not None:
            raise ValueError("You cannot specify both decoder_input_ids and decoder_inputs_embeds at the same time")
        elif input_ids is not None:
            input_shape = input_ids.size()
            input_ids = input_ids.view(-1, input_shape[-1])
        elif inputs_embeds is not None:
            input_shape = inputs_embeds.size()[:-1]
        else:
            raise ValueError("You have to specify either decoder_input_ids or decoder_inputs_embeds")

        # past_key_values_length
        past_key_values_length = past_key_values[0][0].shape[2] if past_key_values is not None else 0

        if inputs_embeds is None:
            inputs_embeds = self.embed_tokens(input_ids) * self.embed_scale

        attention_mask = self._prepare_decoder_attention_mask(
            attention_mask, input_shape, inputs_embeds, past_key_values_length
        )

        # expand encoder attention mask
        if encoder_hidden_states is not None and encoder_attention_mask is not None:
            # [bsz, seq_len] -> [bsz, 1, tgt_seq_len, src_seq_len]
            encoder_attention_mask = _expand_mask(encoder_attention_mask, inputs_embeds.dtype, tgt_len=input_shape[-1])

        # embed positions
        positions = self.embed_positions(input_shape, past_key_values_length)

        hidden_states = inputs_embeds + positions
        hidden_states = self.layernorm_embedding(hidden_states)

        hidden_states = nn.functional.dropout(hidden_states, p=self.dropout, training=self.training)

        # decoder layers
        all_hidden_states = () if output_hidden_states else None
        all_self_attns = () if output_attentions else None
        all_cross_attentions = () if (output_attentions and encoder_hidden_states is not None) else None
        next_decoder_cache = () if use_cache else None

        # check if head_mask/cross_attn_head_mask has a correct number of layers specified if desired
        for attn_mask, mask_name in zip([head_mask, cross_attn_head_mask], ["head_mask", "cross_attn_head_mask"]):
            if attn_mask is not None:
                assert attn_mask.size()[0] == (
                    len(self.layers)
                ), f"The `{mask_name}` should be specified for {len(self.layers)} layers, but it is for {head_mask.size()[0]}."

        for idx, decoder_layer in enumerate(self.layers):
            # add LayerDrop (see https://arxiv.org/abs/1909.11556 for description)
            if output_hidden_states:
                all_hidden_states += (hidden_states,)
            dropout_probability = random.uniform(0, 1)
            if self.training and (dropout_probability < self.layerdrop):
                continue

            past_key_value = past_key_values[idx] if past_key_values is not None else None

            if getattr(self.config, "gradient_checkpointing", False) and self.training:

                if use_cache:
                    logger.warning(
                        "`use_cache=True` is incompatible with `config.gradient_checkpointing=True`. Setting "
                        "`use_cache=False`..."
                    )
                    use_cache = False

                def create_custom_forward(module):
                    def custom_forward(*inputs):
                        # None for past_key_value
                        return module(*inputs, output_attentions, use_cache)

                    return custom_forward

                layer_outputs = torch.utils.checkpoint.checkpoint(
                    create_custom_forward(decoder_layer),
                    hidden_states,
                    attention_mask,
                    encoder_hidden_states,
                    encoder_attention_mask,
                    head_mask[idx] if head_mask is not None else None,
                    cross_attn_head_mask[idx] if cross_attn_head_mask is not None else None,
                    None,
                )
            else:
                # print("before prefix is none: {}, idx = {}".format(prefix_state is None, idx))
                if prefix_state is not None and idx + self.config.num_bias_layers >= self.config.encoder_layers:
                    idx = idx - (self.config.encoder_layers - self.config.num_bias_layers)
                    pass_prefix_state = prefix_state[idx] if isinstance(prefix_state, list) else prefix_state
                else:
                    pass_prefix_state = None
                # print("after prefix is none: {}, idx = {}".format(pass_prefix_state, idx))

                layer_outputs = decoder_layer(
                    hidden_states,
                    attention_mask=attention_mask,
                    encoder_hidden_states=encoder_hidden_states,
                    encoder_attention_mask=encoder_attention_mask,
                    layer_head_mask=(head_mask[idx] if head_mask is not None else None),
                    cross_attn_layer_head_mask=(
                        cross_attn_head_mask[idx] if cross_attn_head_mask is not None else None
                    ),
                    past_key_value=past_key_value,
                    output_attentions=output_attentions,
                    use_cache=use_cache,
                    prefix_state=pass_prefix_state,
                    decoder_layer_idx=idx,
                    p_prime=p_prime,
                )
            hidden_states = layer_outputs[0]

            if use_cache:
                next_decoder_cache += (layer_outputs[3 if output_attentions else 1],)

            if output_attentions:
                all_self_attns += (layer_outputs[1],)

                if encoder_hidden_states is not None:
                    all_cross_attentions += (layer_outputs[2],)

        # add hidden states from the last decoder layer
        if output_hidden_states:
            all_hidden_states += (hidden_states,)

        next_cache = next_decoder_cache if use_cache else None
        if not return_dict:
            return tuple(
                v
                for v in [hidden_states, next_cache, all_hidden_states, all_self_attns, all_cross_attentions]
                if v is not None
            )
        return BaseModelOutputWithPastAndCrossAttentions(
            last_hidden_state=hidden_states,
            past_key_values=next_cache,
            hidden_states=all_hidden_states,
            attentions=all_self_attns,
            cross_attentions=all_cross_attentions,
        )


@add_start_docstrings(
    "The bare BART Model outputting raw hidden-states without any specific head on top.",
    BART_START_DOCSTRING,
)
class BartModel(BartPretrainedModel):
    def __init__(self, config: BartConfig):
        super().__init__(config)

        padding_idx, vocab_size = config.pad_token_id, config.vocab_size
        self.shared = nn.Embedding(vocab_size, config.d_model, padding_idx)

        self.encoder = BartEncoder(config, self.shared)
        self.decoder = BartDecoder(config, self.shared)

        self.init_weights()

    def get_input_embeddings(self):
        return self.shared

    def set_input_embeddings(self, value):
        self.shared = value
        self.encoder.embed_tokens = self.shared
        self.decoder.embed_tokens = self.shared

    def get_encoder(self):
        return self.encoder

    def get_decoder(self):
        return self.decoder

    @add_start_docstrings_to_model_forward(BART_INPUTS_DOCSTRING)
    @add_code_sample_docstrings(
        tokenizer_class=_TOKENIZER_FOR_DOC,
        checkpoint=_CHECKPOINT_FOR_DOC,
        output_type=Seq2SeqModelOutput,
        config_class=_CONFIG_FOR_DOC,
    )
    def forward(
        self,
        input_ids=None,
        attention_mask=None,
        decoder_input_ids=None,
        decoder_attention_mask=None,
        head_mask=None,
        decoder_head_mask=None,
        cross_attn_head_mask=None,
        encoder_outputs=None,
        past_key_values=None,
        inputs_embeds=None,
        decoder_inputs_embeds=None,
        use_cache=None,
        output_attentions=None,
        output_hidden_states=None,
        return_dict=None,
        prefix_state=None,
        p_prime=None,
    ):
        # different to other models, Bart automatically creates decoder_input_ids from
        # input_ids if no decoder_input_ids are provided
        if decoder_input_ids is None and decoder_inputs_embeds is None:
            decoder_input_ids = shift_tokens_right(
                input_ids, self.config.pad_token_id, self.config.decoder_start_token_id
            )

        output_attentions = output_attentions if output_attentions is not None else self.config.output_attentions
        output_hidden_states = (
            output_hidden_states if output_hidden_states is not None else self.config.output_hidden_states
        )
        use_cache = use_cache if use_cache is not None else self.config.use_cache
        return_dict = return_dict if return_dict is not None else self.config.use_return_dict

        if encoder_outputs is None:
            encoder_outputs = self.encoder(
                input_ids=input_ids,
                attention_mask=attention_mask,
                head_mask=head_mask,
                inputs_embeds=inputs_embeds,
                output_attentions=output_attentions,
                output_hidden_states=output_hidden_states,
                return_dict=return_dict,
                prefix_state=prefix_state,
            )
            if prefix_state is not None and self.config.attn_mode == 'luna':
                p_prime = prefix_state.forward_pe(encoder_outputs[0], attention_mask)

        # If the user passed a tuple for encoder_outputs, we wrap it in a BaseModelOutput when return_dict=True
        elif return_dict and not isinstance(encoder_outputs, BaseModelOutput):
            encoder_outputs = BaseModelOutput(
                last_hidden_state=encoder_outputs[0],
                hidden_states=encoder_outputs[1] if len(encoder_outputs) > 1 else None,
                attentions=encoder_outputs[2] if len(encoder_outputs) > 2 else None,
            )

        # decoder outputs consists of (dec_features, past_key_value, dec_hidden, dec_attn)
        decoder_outputs = self.decoder(
            input_ids=decoder_input_ids,
            attention_mask=decoder_attention_mask,
            encoder_hidden_states=encoder_outputs[0],
            encoder_attention_mask=attention_mask,
            head_mask=decoder_head_mask,
            cross_attn_head_mask=cross_attn_head_mask,
            past_key_values=past_key_values,
            inputs_embeds=decoder_inputs_embeds,
            use_cache=use_cache,
            output_attentions=output_attentions,
            output_hidden_states=output_hidden_states,
            return_dict=return_dict,
            prefix_state=prefix_state,
            p_prime=p_prime,
        )

        if not return_dict:
            return decoder_outputs + encoder_outputs

        return Seq2SeqModelOutput(
            last_hidden_state=decoder_outputs.last_hidden_state,
            past_key_values=decoder_outputs.past_key_values,
            decoder_hidden_states=decoder_outputs.hidden_states,
            decoder_attentions=decoder_outputs.attentions,
            cross_attentions=decoder_outputs.cross_attentions,
            encoder_last_hidden_state=encoder_outputs.last_hidden_state,
            encoder_hidden_states=encoder_outputs.hidden_states,
            encoder_attentions=encoder_outputs.attentions,
        )


@add_start_docstrings(
    "The BART Model with a language modeling head. Can be used for summarization.", BART_START_DOCSTRING
)
class BartForConditionalGeneration(BartPretrainedModel):
    base_model_prefix = "model"
    _keys_to_ignore_on_load_missing = [r"final_logits_bias", r"lm_head\.weight", r"ef_"]
    # _keys_to_ignore_on_load_missing = [r"final_logits_bias", r"lm_head\.weight"]

    def __init__(self, config: BartConfig):
        super().__init__(config)
        self.model = BartModel(config)
        self.register_buffer("final_logits_bias", torch.zeros((1, self.model.shared.num_embeddings)))
        self.lm_head = nn.Linear(config.d_model, self.model.shared.num_embeddings, bias=False)

        self.init_weights()

    def get_encoder(self):
        return self.model.get_encoder()

    def get_decoder(self):
        return self.model.get_decoder()

    def resize_token_embeddings(self, new_num_tokens: int) -> nn.Embedding:
        new_embeddings = super().resize_token_embeddings(new_num_tokens)
        self._resize_final_logits_bias(new_num_tokens)
        return new_embeddings

    def _resize_final_logits_bias(self, new_num_tokens: int) -> None:
        old_num_tokens = self.final_logits_bias.shape[-1]
        if new_num_tokens <= old_num_tokens:
            new_bias = self.final_logits_bias[:, :new_num_tokens]
        else:
            extra_bias = torch.zeros((1, new_num_tokens - old_num_tokens), device=self.final_logits_bias.device)
            new_bias = torch.cat([self.final_logits_bias, extra_bias], dim=1)
        self.register_buffer("final_logits_bias", new_bias)

    def get_output_embeddings(self):
        return self.lm_head

    def set_output_embeddings(self, new_embeddings):
        self.lm_head = new_embeddings

    @add_start_docstrings_to_model_forward(BART_INPUTS_DOCSTRING)
    @replace_return_docstrings(output_type=Seq2SeqLMOutput, config_class=_CONFIG_FOR_DOC)
    @add_end_docstrings(BART_GENERATION_EXAMPLE)
    def forward(
        self,
        input_ids=None,
        attention_mask=None,
        decoder_input_ids=None,
        decoder_attention_mask=None,
        head_mask=None,
        decoder_head_mask=None,
        cross_attn_head_mask=None,
        encoder_outputs=None,
        past_key_values=None,
        inputs_embeds=None,
        decoder_inputs_embeds=None,
        labels=None,
        use_cache=None,
        output_attentions=None,
        output_hidden_states=None,
        return_dict=None,
        prefix_state=None,
        p_prime=None,
    ):
        r"""
        labels (:obj:`torch.LongTensor` of shape :obj:`(batch_size, sequence_length)`, `optional`):
            Labels for computing the masked language modeling loss. Indices should either be in ``[0, ...,
            config.vocab_size]`` or -100 (see ``input_ids`` docstring). Tokens with indices set to ``-100`` are ignored
            (masked), the loss is only computed for the tokens with labels in ``[0, ..., config.vocab_size]``.

        Returns:
        """
        return_dict = return_dict if return_dict is not None else self.config.use_return_dict

        if labels is not None:
            if decoder_input_ids is None:
                decoder_input_ids = shift_tokens_right(
                    labels, self.config.pad_token_id, self.config.decoder_start_token_id
                )

        outputs = self.model(
            input_ids,
            attention_mask=attention_mask,
            decoder_input_ids=decoder_input_ids,
            encoder_outputs=encoder_outputs,
            decoder_attention_mask=decoder_attention_mask,
            head_mask=head_mask,
            decoder_head_mask=decoder_head_mask,
            cross_attn_head_mask=cross_attn_head_mask,
            past_key_values=past_key_values,
            inputs_embeds=inputs_embeds,
            decoder_inputs_embeds=decoder_inputs_embeds,
            use_cache=use_cache,
            output_attentions=output_attentions,
            output_hidden_states=output_hidden_states,
            return_dict=return_dict,
            prefix_state=prefix_state,
            p_prime=p_prime,
        )
        lm_logits = self.lm_head(outputs[0]) + self.final_logits_bias

        masked_lm_loss = None
        if labels is not None:
            loss_fct = CrossEntropyLoss()
            masked_lm_loss = loss_fct(lm_logits.view(-1, self.config.vocab_size), labels.view(-1))

        if not return_dict:
            output = (lm_logits,) + outputs[1:]
            return ((masked_lm_loss,) + output) if masked_lm_loss is not None else output

        return Seq2SeqLMOutput(
            loss=masked_lm_loss,
            logits=lm_logits,
            past_key_values=outputs.past_key_values,
            decoder_hidden_states=outputs.decoder_hidden_states,
            decoder_attentions=outputs.decoder_attentions,
            cross_attentions=outputs.cross_attentions,
            encoder_last_hidden_state=outputs.encoder_last_hidden_state,
            encoder_hidden_states=outputs.encoder_hidden_states,
            encoder_attentions=outputs.encoder_attentions,
        )

    def prepare_inputs_for_generation(
        self,
        decoder_input_ids,
        past=None,
        attention_mask=None,
        head_mask=None,
        decoder_head_mask=None,
        cross_attn_head_mask=None,
        use_cache=None,
        encoder_outputs=None,
        **kwargs
    ):
        # cut decoder_input_ids if past is used
        if past is not None:
            decoder_input_ids = decoder_input_ids[:, -1:]

        if "prefix_state" in kwargs and self.config.attn_mode == 'luna':
            p_prime = kwargs["prefix_state"].forward_pe(encoder_outputs[0], attention_mask)
        else:
            p_prime = None

        # print("generate")
        # logger.info(kwargs["prefix_state"].biases[6]["self"]["prev_key"][:2])
        # input()
        return {
            "input_ids": None,  # encoder_outputs is defined. input_ids not needed
            "encoder_outputs": encoder_outputs,
            "past_key_values": past,
            "decoder_input_ids": decoder_input_ids,
            "attention_mask": attention_mask,
            "head_mask": head_mask,
            "decoder_head_mask": decoder_head_mask,
            "cross_attn_head_mask": cross_attn_head_mask,
            "use_cache": use_cache,  # change this to avoid caching (presumably for debugging)
            "prefix_state": kwargs["prefix_state"] if "prefix_state" in kwargs else None,
            "p_prime": p_prime,
        }

    def prepare_decoder_input_ids_from_labels(self, labels: torch.Tensor):
        return shift_tokens_right(labels, self.config.pad_token_id, self.config.decoder_start_token_id)

    @staticmethod
    def _reorder_cache(past, beam_idx):
        reordered_past = ()
        for layer_past in past:
            # cached cross_attention states don't have to be reordered -> they are always the same
            reordered_past += (
                tuple(past_state.index_select(0, beam_idx) for past_state in layer_past[:2]) + layer_past[2:],
            )
        return reordered_past


@add_start_docstrings(
    """
    Bart model with a sequence classification/head on top (a linear layer on top of the pooled output) e.g. for GLUE
    tasks.
    """,
    BART_START_DOCSTRING,
)
class BartForSequenceClassification(BartPretrainedModel):
    def __init__(self, config: BartConfig, **kwargs):
        super().__init__(config, **kwargs)
        self.model = BartModel(config)
        self.classification_head = BartClassificationHead(
            config.d_model,
            config.d_model,
            config.num_labels,
            config.classifier_dropout,
        )
        self.model._init_weights(self.classification_head.dense)
        self.model._init_weights(self.classification_head.out_proj)

    @add_start_docstrings_to_model_forward(BART_INPUTS_DOCSTRING)
    @add_code_sample_docstrings(
        tokenizer_class=_TOKENIZER_FOR_DOC,
        checkpoint=_CHECKPOINT_FOR_DOC,
        output_type=Seq2SeqSequenceClassifierOutput,
        config_class=_CONFIG_FOR_DOC,
    )
    def forward(
        self,
        input_ids=None,
        attention_mask=None,
        decoder_input_ids=None,
        decoder_attention_mask=None,
        head_mask=None,
        decoder_head_mask=None,
        cross_attn_head_mask=None,
        encoder_outputs=None,
        inputs_embeds=None,
        decoder_inputs_embeds=None,
        labels=None,
        use_cache=None,
        output_attentions=None,
        output_hidden_states=None,
        return_dict=None,
    ):
        r"""
        labels (:obj:`torch.LongTensor` of shape :obj:`(batch_size,)`, `optional`):
            Labels for computing the sequence classification/regression loss. Indices should be in :obj:`[0, ...,
            config.num_labels - 1]`. If :obj:`config.num_labels > 1` a classification loss is computed (Cross-Entropy).
        """
        return_dict = return_dict if return_dict is not None else self.config.use_return_dict
        if labels is not None:
            use_cache = False

        if input_ids is None and inputs_embeds is not None:
            raise NotImplementedError(
                f"Passing input embeddings is currently not supported for {self.__class__.__name__}"
            )

        outputs = self.model(
            input_ids,
            attention_mask=attention_mask,
            decoder_input_ids=decoder_input_ids,
            decoder_attention_mask=decoder_attention_mask,
            head_mask=head_mask,
            decoder_head_mask=decoder_head_mask,
            cross_attn_head_mask=cross_attn_head_mask,
            encoder_outputs=encoder_outputs,
            inputs_embeds=inputs_embeds,
            decoder_inputs_embeds=decoder_inputs_embeds,
            use_cache=use_cache,
            output_attentions=output_attentions,
            output_hidden_states=output_hidden_states,
            return_dict=return_dict,
        )
        hidden_states = outputs[0]  # last hidden state

        eos_mask = input_ids.eq(self.config.eos_token_id)

        if len(torch.unique(eos_mask.sum(1))) > 1:
            raise ValueError("All examples must have the same number of <eos> tokens.")
        sentence_representation = hidden_states[eos_mask, :].view(hidden_states.size(0), -1, hidden_states.size(-1))[
            :, -1, :
        ]
        logits = self.classification_head(sentence_representation)

        loss = None
        if labels is not None:
            if self.config.num_labels == 1:
                # regression
                loss_fct = MSELoss()
                loss = loss_fct(logits.view(-1), labels.view(-1))
            else:
                loss_fct = CrossEntropyLoss()
                loss = loss_fct(logits.view(-1, self.config.num_labels), labels.view(-1))

        if not return_dict:
            output = (logits,) + outputs[1:]
            return ((loss,) + output) if loss is not None else output

        return Seq2SeqSequenceClassifierOutput(
            loss=loss,
            logits=logits,
            past_key_values=outputs.past_key_values,
            decoder_hidden_states=outputs.decoder_hidden_states,
            decoder_attentions=outputs.decoder_attentions,
            cross_attentions=outputs.cross_attentions,
            encoder_last_hidden_state=outputs.encoder_last_hidden_state,
            encoder_hidden_states=outputs.encoder_hidden_states,
            encoder_attentions=outputs.encoder_attentions,
        )


@add_start_docstrings(
    """
    BART Model with a span classification head on top for extractive question-answering tasks like SQuAD (a linear
    layer on top of the hidden-states output to compute `span start logits` and `span end logits`).
    """,
    BART_START_DOCSTRING,
)
class BartForQuestionAnswering(BartPretrainedModel):
    def __init__(self, config):
        super().__init__(config)

        config.num_labels = 2
        self.num_labels = config.num_labels

        self.model = BartModel(config)
        self.qa_outputs = nn.Linear(config.hidden_size, config.num_labels)

        self.model._init_weights(self.qa_outputs)

    @add_start_docstrings_to_model_forward(BART_INPUTS_DOCSTRING)
    @add_code_sample_docstrings(
        tokenizer_class=_TOKENIZER_FOR_DOC,
        checkpoint=_CHECKPOINT_FOR_DOC,
        output_type=Seq2SeqQuestionAnsweringModelOutput,
        config_class=_CONFIG_FOR_DOC,
    )
    def forward(
        self,
        input_ids=None,
        attention_mask=None,
        decoder_input_ids=None,
        decoder_attention_mask=None,
        head_mask=None,
        decoder_head_mask=None,
        cross_attn_head_mask=None,
        encoder_outputs=None,
        start_positions=None,
        end_positions=None,
        inputs_embeds=None,
        decoder_inputs_embeds=None,
        use_cache=None,
        output_attentions=None,
        output_hidden_states=None,
        return_dict=None,
    ):
        r"""
        start_positions (:obj:`torch.LongTensor` of shape :obj:`(batch_size,)`, `optional`):
            Labels for position (index) of the start of the labelled span for computing the token classification loss.
            Positions are clamped to the length of the sequence (`sequence_length`). Position outside of the sequence
            are not taken into account for computing the loss.
        end_positions (:obj:`torch.LongTensor` of shape :obj:`(batch_size,)`, `optional`):
            Labels for position (index) of the end of the labelled span for computing the token classification loss.
            Positions are clamped to the length of the sequence (`sequence_length`). Position outside of the sequence
            are not taken into account for computing the loss.
        """
        return_dict = return_dict if return_dict is not None else self.config.use_return_dict
        if start_positions is not None and end_positions is not None:
            use_cache = False

        outputs = self.model(
            input_ids,
            attention_mask=attention_mask,
            decoder_input_ids=decoder_input_ids,
            decoder_attention_mask=decoder_attention_mask,
            head_mask=head_mask,
            decoder_head_mask=decoder_head_mask,
            cross_attn_head_mask=cross_attn_head_mask,
            encoder_outputs=encoder_outputs,
            inputs_embeds=inputs_embeds,
            decoder_inputs_embeds=decoder_inputs_embeds,
            use_cache=use_cache,
            output_attentions=output_attentions,
            output_hidden_states=output_hidden_states,
            return_dict=return_dict,
        )

        sequence_output = outputs[0]

        logits = self.qa_outputs(sequence_output)
        start_logits, end_logits = logits.split(1, dim=-1)
        start_logits = start_logits.squeeze(-1).contiguous()
        end_logits = end_logits.squeeze(-1).contiguous()

        total_loss = None
        if start_positions is not None and end_positions is not None:
            # If we are on multi-GPU, split add a dimension
            if len(start_positions.size()) > 1:
                start_positions = start_positions.squeeze(-1)
            if len(end_positions.size()) > 1:
                end_positions = end_positions.squeeze(-1)
            # sometimes the start/end positions are outside our model inputs, we ignore these terms
            ignored_index = start_logits.size(1)
            start_positions = start_positions.clamp(0, ignored_index)
            end_positions = end_positions.clamp(0, ignored_index)

            loss_fct = CrossEntropyLoss(ignore_index=ignored_index)
            start_loss = loss_fct(start_logits, start_positions)
            end_loss = loss_fct(end_logits, end_positions)
            total_loss = (start_loss + end_loss) / 2

        if not return_dict:
            output = (
                start_logits,
                end_logits,
            ) + outputs[1:]
            return ((total_loss,) + output) if total_loss is not None else output

        return Seq2SeqQuestionAnsweringModelOutput(
            loss=total_loss,
            start_logits=start_logits,
            end_logits=end_logits,
            past_key_values=outputs.past_key_values,
            decoder_hidden_states=outputs.decoder_hidden_states,
            decoder_attentions=outputs.decoder_attentions,
            cross_attentions=outputs.cross_attentions,
            encoder_last_hidden_state=outputs.encoder_last_hidden_state,
            encoder_hidden_states=outputs.encoder_hidden_states,
            encoder_attentions=outputs.encoder_attentions,
        )


class BartDecoderWrapper(BartPretrainedModel):
    """
    This wrapper class is a helper class to correctly load pretrained checkpoints when the causal language model is
    used in combination with the :class:`~transformers.EncoderDecoderModel` framework.
    """

    def __init__(self, config):
        super().__init__(config)
        self.decoder = BartDecoder(config)

    def forward(self, *args, **kwargs):
        return self.decoder(*args, **kwargs)


class BartForCausalLM(BartPretrainedModel):
    def __init__(self, config):
        super().__init__(config)
        config = copy.deepcopy(config)
        config.is_decoder = True
        config.is_encoder_decoder = False
        self.model = BartDecoderWrapper(config)

        self.lm_head = nn.Linear(config.hidden_size, config.vocab_size, bias=False)

        self.init_weights()

    def get_input_embeddings(self):
        return self.model.decoder.embed_tokens

    def set_input_embeddings(self, value):
        self.model.decoder.embed_tokens = value

    def get_output_embeddings(self):
        return self.lm_head

    def set_output_embeddings(self, new_embeddings):
        self.lm_head = new_embeddings

    def set_decoder(self, decoder):
        self.model.decoder = decoder

    def get_decoder(self):
        return self.model.decoder

    @replace_return_docstrings(output_type=CausalLMOutputWithCrossAttentions, config_class=_CONFIG_FOR_DOC)
    def forward(
        self,
        input_ids=None,
        attention_mask=None,
        encoder_hidden_states=None,
        encoder_attention_mask=None,
        head_mask=None,
        cross_attn_head_mask=None,
        past_key_values=None,
        inputs_embeds=None,
        labels=None,
        use_cache=None,
        output_attentions=None,
        output_hidden_states=None,
        return_dict=None,
    ):
        r"""
        Args:
            input_ids (:obj:`torch.LongTensor` of shape :obj:`(batch_size, sequence_length)`):
                Indices of input sequence tokens in the vocabulary. Padding will be ignored by default should you
                provide it.

                Indices can be obtained using :class:`~transformers.BartTokenizer`. See
                :meth:`transformers.PreTrainedTokenizer.encode` and :meth:`transformers.PreTrainedTokenizer.__call__`
                for details.

                `What are input IDs? <../glossary.html#input-ids>`__
            attention_mask (:obj:`torch.Tensor` of shape :obj:`(batch_size, sequence_length)`, `optional`):
                Mask to avoid performing attention on padding token indices. Mask values selected in ``[0, 1]``:

                - 1 for tokens that are **not masked**,
                - 0 for tokens that are **masked**.

                `What are attention masks? <../glossary.html#attention-mask>`__
            encoder_hidden_states  (:obj:`torch.FloatTensor` of shape :obj:`(batch_size, sequence_length, hidden_size)`, `optional`):
                Sequence of hidden-states at the output of the last layer of the encoder. Used in the cross-attention
                if the model is configured as a decoder.
            encoder_attention_mask (:obj:`torch.FloatTensor` of shape :obj:`(batch_size, sequence_length)`, `optional`):
                Mask to avoid performing attention on the padding token indices of the encoder input. This mask is used
                in the cross-attention if the model is configured as a decoder. Mask values selected in ``[0, 1]``:
            head_mask (:obj:`torch.Tensor` of shape :obj:`(decoder_layers, decoder_attention_heads)`, `optional`):
                Mask to nullify selected heads of the attention modules. Mask values selected in ``[0, 1]``:

                - 1 indicates the head is **not masked**,
                - 0 indicates the head is **masked**.

            cross_attn_head_mask (:obj:`torch.Tensor` of shape :obj:`(decoder_layers, decoder_attention_heads)`, `optional`):
                Mask to nullify selected heads of the cross-attention modules. Mask values selected in ``[0, 1]``:

                - 1 indicates the head is **not masked**,
                - 0 indicates the head is **masked**.

            past_key_values (:obj:`tuple(tuple(torch.FloatTensor))`, `optional`, returned when ``use_cache=True`` is passed or when ``config.use_cache=True``):
                Tuple of :obj:`tuple(torch.FloatTensor)` of length :obj:`config.n_layers`, with each tuple having 2
                tensors of shape :obj:`(batch_size, num_heads, sequence_length, embed_size_per_head)`) and 2 additional
                tensors of shape :obj:`(batch_size, num_heads, encoder_sequence_length, embed_size_per_head)`. The two
                additional tensors are only required when the model is used as a decoder in a Sequence to Sequence
                model.

                Contains pre-computed hidden-states (key and values in the self-attention blocks and in the
                cross-attention blocks) that can be used (see :obj:`past_key_values` input) to speed up sequential
                decoding.

                If :obj:`past_key_values` are used, the user can optionally input only the last ``decoder_input_ids``
                (those that don't have their past key value states given to this model) of shape :obj:`(batch_size, 1)`
                instead of all ``decoder_input_ids`` of shape :obj:`(batch_size, sequence_length)`.
            labels (:obj:`torch.LongTensor` of shape :obj:`(batch_size, sequence_length)`, `optional`):
                Labels for computing the masked language modeling loss. Indices should either be in ``[0, ...,
                config.vocab_size]`` or -100 (see ``input_ids`` docstring). Tokens with indices set to ``-100`` are
                ignored (masked), the loss is only computed for the tokens with labels in ``[0, ...,
                config.vocab_size]``.
            use_cache (:obj:`bool`, `optional`):
                If set to :obj:`True`, :obj:`past_key_values` key value states are returned and can be used to speed up
                decoding (see :obj:`past_key_values`).

                - 1 for tokens that are **not masked**,
                - 0 for tokens that are **masked**.
            output_attentions (:obj:`bool`, `optional`):
                Whether or not to return the attentions tensors of all attention layers. See ``attentions`` under
                returned tensors for more detail.
            output_hidden_states (:obj:`bool`, `optional`):
                Whether or not to return the hidden states of all layers. See ``hidden_states`` under returned tensors
                for more detail.
            return_dict (:obj:`bool`, `optional`):
                Whether or not to return a :class:`~transformers.file_utils.ModelOutput` instead of a plain tuple.

        Returns:

        Example::

            >>> from transformers import BartTokenizer, BartForCausalLM

            >>> tokenizer = BartTokenizer.from_pretrained('facebook/bart-large')
            >>> model = BartForCausalLM.from_pretrained('facebook/bart-large', add_cross_attention=False)
            >>> assert model.config.is_decoder, f"{model.__class__} has to be configured as a decoder."
            >>> inputs = tokenizer("Hello, my dog is cute", return_tensors="pt")
            >>> outputs = model(**inputs)

            >>> last_hidden_states = outputs.last_hidden_state
        """

        output_attentions = output_attentions if output_attentions is not None else self.config.output_attentions
        output_hidden_states = (
            output_hidden_states if output_hidden_states is not None else self.config.output_hidden_states
        )
        return_dict = return_dict if return_dict is not None else self.config.use_return_dict

        # decoder outputs consists of (dec_features, layer_state, dec_hidden, dec_attn)
        outputs = self.model.decoder(
            input_ids=input_ids,
            attention_mask=attention_mask,
            encoder_hidden_states=encoder_hidden_states,
            encoder_attention_mask=encoder_attention_mask,
            head_mask=head_mask,
            cross_attn_head_mask=cross_attn_head_mask,
            past_key_values=past_key_values,
            inputs_embeds=inputs_embeds,
            use_cache=use_cache,
            output_attentions=output_attentions,
            output_hidden_states=output_hidden_states,
            return_dict=return_dict,
        )

        logits = self.lm_head(outputs[0])

        loss = None
        if labels is not None:
            loss_fct = CrossEntropyLoss()
            loss = loss_fct(logits.view(-1, self.config.vocab_size), labels.view(-1))

        if not return_dict:
            output = (logits,) + outputs[1:]
            return (loss,) + output if loss is not None else output

        return CausalLMOutputWithCrossAttentions(
            loss=loss,
            logits=logits,
            past_key_values=outputs.past_key_values,
            hidden_states=outputs.hidden_states,
            attentions=outputs.attentions,
            cross_attentions=outputs.cross_attentions,
        )

    def prepare_inputs_for_generation(self, input_ids, past=None, attention_mask=None, use_cache=None, **kwargs):
        # if model is used as a decoder in encoder-decoder model, the decoder attention mask is created on the fly
        if attention_mask is None:
            attention_mask = input_ids.new_ones(input_ids.shape)

        if past:
            input_ids = input_ids[:, -1:]
        # first step, decoder_cached_states are empty
        return {
            "input_ids": input_ids,  # encoder_outputs is defined. input_ids not needed
            "attention_mask": attention_mask,
            "past_key_values": past,
            "use_cache": use_cache,
        }

    @staticmethod
    def _reorder_cache(past, beam_idx):
        reordered_past = ()
        for layer_past in past:
            reordered_past += (tuple(past_state.index_select(0, beam_idx) for past_state in layer_past),)
        return reordered_past<|MERGE_RESOLUTION|>--- conflicted
+++ resolved
@@ -189,13 +189,11 @@
             else:
                 raise ValueError("adapter option not supported")
 
-<<<<<<< HEAD
         if self.config.layer_norm_after:
             self.ef_transform_layer_norm_out = nn.LayerNorm(embed_dim)
-=======
+
         self.opt = open(config.analysis_opt, "w") if config.analysis_opt is not None else None
         self.step = 0
->>>>>>> 89671908
 
     def _shape(self, tensor: torch.Tensor, seq_len: int, bsz: int):
         return tensor.view(bsz, seq_len, self.num_heads, self.head_dim).transpose(1, 2).contiguous()
