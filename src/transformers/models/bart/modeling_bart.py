# coding=utf-8
# Copyright 2021 The Fairseq Authors and The HuggingFace Inc. team. All rights reserved.
#
# Licensed under the Apache License, Version 2.0 (the "License");
# you may not use this file except in compliance with the License.
# You may obtain a copy of the License at
#
#     http://www.apache.org/licenses/LICENSE-2.0
#
# Unless required by applicable law or agreed to in writing, software
# distributed under the License is distributed on an "AS IS" BASIS,
# WITHOUT WARRANTIES OR CONDITIONS OF ANY KIND, either express or implied.
# See the License for the specific language governing permissions and
# limitations under the License.
""" PyTorch BART model. """
import copy
import math
import random
import warnings
from typing import Optional, Tuple, Dict

import torch
import torch.utils.checkpoint
from torch import nn
from torch.nn import CrossEntropyLoss, MSELoss

from ...activations import ACT2FN
from ...file_utils import (
    add_code_sample_docstrings,
    add_end_docstrings,
    add_start_docstrings,
    add_start_docstrings_to_model_forward,
    replace_return_docstrings,
)
from ...modeling_outputs import (
    BaseModelOutput,
    BaseModelOutputWithPastAndCrossAttentions,
    CausalLMOutputWithCrossAttentions,
    Seq2SeqLMOutput,
    Seq2SeqModelOutput,
    Seq2SeqQuestionAnsweringModelOutput,
    Seq2SeqSequenceClassifierOutput,
)
from ...modeling_utils import PreTrainedModel
from ...utils import logging
from .configuration_bart import BartConfig

import sys
sys.path.insert(2, "./")
from effectune.luna_attention import luna_attention, luna_attention_enc_dec
from effectune.bias_factory import Adapter_Layer

import pdb

logger = logging.get_logger(__name__)

_CHECKPOINT_FOR_DOC = "facebook/bart-large"
_CONFIG_FOR_DOC = "BartConfig"
_TOKENIZER_FOR_DOC = "BartTokenizer"


BART_PRETRAINED_MODEL_ARCHIVE_LIST = [
    "facebook/bart-large",
    # See all BART models at https://huggingface.co/models?filter=bart
]


def shift_tokens_right(input_ids: torch.Tensor, pad_token_id: int, decoder_start_token_id: int):
    """
    Shift input ids one token to the right.
    """
    shifted_input_ids = input_ids.new_zeros(input_ids.shape)
    shifted_input_ids[:, 1:] = input_ids[:, :-1].clone()
    shifted_input_ids[:, 0] = decoder_start_token_id

    assert pad_token_id is not None, "self.model.config.pad_token_id has to be defined."
    # replace possible -100 values in labels by `pad_token_id`
    shifted_input_ids.masked_fill_(shifted_input_ids == -100, pad_token_id)

    return shifted_input_ids


def _make_causal_mask(input_ids_shape: torch.Size, dtype: torch.dtype, past_key_values_length: int = 0):
    """
    Make causal mask used for bi-directional self-attention.
    """
    bsz, tgt_len = input_ids_shape
    mask = torch.full((tgt_len, tgt_len), float("-inf"))
    mask_cond = torch.arange(mask.size(-1))
    mask.masked_fill_(mask_cond < (mask_cond + 1).view(mask.size(-1), 1), 0)
    mask = mask.to(dtype)

    if past_key_values_length > 0:
        mask = torch.cat([torch.zeros(tgt_len, past_key_values_length, dtype=dtype), mask], dim=-1)
    return mask[None, None, :, :].expand(bsz, 1, tgt_len, tgt_len + past_key_values_length)


def _expand_mask(mask: torch.Tensor, dtype: torch.dtype, tgt_len: Optional[int] = None):
    """
    Expands attention_mask from `[bsz, seq_len]` to `[bsz, 1, tgt_seq_len, src_seq_len]`.
    """
    bsz, src_len = mask.size()
    tgt_len = tgt_len if tgt_len is not None else src_len

    expanded_mask = mask[:, None, None, :].expand(bsz, 1, tgt_len, src_len).to(dtype)

    inverted_mask = 1.0 - expanded_mask

    return inverted_mask.masked_fill(inverted_mask.bool(), torch.finfo(dtype).min)


class BartLearnedPositionalEmbedding(nn.Embedding):
    """
    This module learns positional embeddings up to a fixed maximum size.
    """

    def __init__(self, num_embeddings: int, embedding_dim: int):
        # Bart is set up so that if padding_idx is specified then offset the embedding ids by 2
        # and adjust num_embeddings appropriately. Other models don't have this hack
        self.offset = 2
        super().__init__(num_embeddings + self.offset, embedding_dim)

    def forward(self, input_ids_shape: torch.Size, past_key_values_length: int = 0):
        """`input_ids_shape` is expected to be [bsz x seqlen]."""
        bsz, seq_len = input_ids_shape[:2]
        positions = torch.arange(
            past_key_values_length, past_key_values_length + seq_len, dtype=torch.long, device=self.weight.device
        )
        return super().forward(positions + self.offset)


class BartAttention(nn.Module):
    """Multi-headed attention from 'Attention Is All You Need' paper"""

    def __init__(
        self,
        embed_dim: int,
        num_heads: int,
        dropout: float = 0.0,
        is_decoder: bool = False,
        bias: bool = True,
        config=None,
        cache_key: str = None,
    ):
        super().__init__()
        self.embed_dim = embed_dim
        self.num_heads = num_heads
        self.dropout = dropout
        self.head_dim = embed_dim // num_heads
        assert (
            self.head_dim * num_heads == self.embed_dim
        ), f"embed_dim must be divisible by num_heads (got `embed_dim`: {self.embed_dim} and `num_heads`: {num_heads})."
        self.scaling = self.head_dim ** -0.5
        self.is_decoder = is_decoder

        self.k_proj = nn.Linear(embed_dim, embed_dim, bias=bias)
        self.v_proj = nn.Linear(embed_dim, embed_dim, bias=bias)
        self.q_proj = nn.Linear(embed_dim, embed_dim, bias=bias)
        self.out_proj = nn.Linear(embed_dim, embed_dim, bias=bias)

        # added by Chunting
        assert cache_key in ['self', 'encoder_decoder', 'encoder']
        self.use_prefix = config.use_prefix
        self.config = config
        self.cache_key = cache_key

<<<<<<< HEAD
        if 'lisa' in self.use_prefix:
=======
        if self.use_prefix == 'lisa' or self.use_prefix == 'lisa_adapter':
>>>>>>> cc6ff1db
            if self.config.lisa_option == 'cross_attn_gate':
                self.ef_transform_gate = nn.Parameter(torch.zeros(num_heads, self.head_dim, requires_grad=True))
                self.ef_transform_gate_bias = nn.Parameter(torch.full((self.num_heads,), 2.0, requires_grad=True))
            elif self.config.lisa_option == 'cross_attn' or self.config.lisa_option == 'cross_attn_plug' \
                    or self.config.lisa_option == 'cross_attn_relu' or self.config.lisa_option == 'cross_attn_before_norm' \
                    or self.config.lisa_option == 'cross_attn_cz' or self.config.lisa_option == 'cross_attn_plug_before_outproj':
                self.ef_transform_layer_norm = nn.LayerNorm(embed_dim)


            if (self.config.lisa_option == 'cross_attn_plug' or self.config.lisa_option == 'cross_attn_plug_before_outproj') \
                    and not self.config.mh_reuse_proj:
                self.ef_plug_q_proj = nn.Linear(embed_dim, embed_dim, bias=bias)

        elif self.use_prefix == 'adapter':
            if self.config.lisa_option == "attn_adapter_drop":
                self.ef_attn_adapter = Adapter_Layer(self.config, dropout=self.dropout)
            else:
                raise ValueError("adapter option not supported")

    def _shape(self, tensor: torch.Tensor, seq_len: int, bsz: int):
        return tensor.view(bsz, seq_len, self.num_heads, self.head_dim).transpose(1, 2).contiguous()

    def forward(
        self,
        hidden_states: torch.Tensor,
        key_value_states: Optional[torch.Tensor] = None,
        past_key_value: Optional[Tuple[torch.Tensor]] = None,
        attention_mask: Optional[torch.Tensor] = None,
        layer_head_mask: Optional[torch.Tensor] = None,
        output_attentions: bool = False,
        prefix_state: Optional[Dict[str, torch.Tensor]] = None,  # added by Chunting
        step: Optional[int] = None,  # added by Chunting
    ) -> Tuple[torch.Tensor, Optional[torch.Tensor], Optional[Tuple[torch.Tensor]]]:
        """Input shape: Batch x Time x Channel"""

        # if key_value_states are provided this layer is used as a cross-attention layer
        # for the decoder
        is_cross_attention = key_value_states is not None
        bsz, tgt_len, embed_dim = hidden_states.size()

        # get query proj
        query_states = self.q_proj(hidden_states) * self.scaling
        # get key, value proj
        if is_cross_attention and past_key_value is not None:
            # reuse k,v, cross_attentions
            key_states = past_key_value[0]
            value_states = past_key_value[1]
        elif is_cross_attention:
            # cross_attentions
            key_states = self._shape(self.k_proj(key_value_states), -1, bsz)
            value_states = self._shape(self.v_proj(key_value_states), -1, bsz)
        elif past_key_value is not None:
            # reuse k, v, self_attention
            key_states = self._shape(self.k_proj(hidden_states), -1, bsz)
            value_states = self._shape(self.v_proj(hidden_states), -1, bsz)
            key_states = torch.cat([past_key_value[0], key_states], dim=2)
            value_states = torch.cat([past_key_value[1], value_states], dim=2)
        else:
            # self_attention
            key_states = self._shape(self.k_proj(hidden_states), -1, bsz)
            value_states = self._shape(self.v_proj(hidden_states), -1, bsz)

        if self.is_decoder:
            # if cross_attention save Tuple(torch.Tensor, torch.Tensor) of all cross attention key/value_states.
            # Further calls to cross_attention layer can then reuse all cross-attention
            # key/value_states (first "if" case)
            # if uni-directional self-attention (decoder) save Tuple(torch.Tensor, torch.Tensor) of
            # all previous decoder key/value_states. Further calls to uni-directional self-attention
            # can concat previous decoder key/value_states to current projected key/value_states (third "elif" case)
            # if encoder bi-directional self-attention `past_key_value` is always `None`
            past_key_value = (key_states, value_states)

<<<<<<< HEAD

        if 'lisa' in self.use_prefix and self.config.lisa_option == "cross_attn_gate":
=======
        if self.use_prefix == "lisa" and self.config.lisa_option == "cross_attn_gate":
>>>>>>> cc6ff1db
            x = query_states.view(bsz, tgt_len, self.num_heads, self.head_dim)
            gates = torch.sigmoid((x * self.ef_transform_gate[None, None, :, :]).sum(-1) + self.ef_transform_gate_bias).unsqueeze(-1) # bsz, tgt_len, num_heads, 1
            # print(gates)
            # input()

        proj_shape = (bsz * self.num_heads, -1, self.head_dim)
        query_states = self._shape(query_states, tgt_len, bsz).view(*proj_shape)
        key_states = key_states.view(*proj_shape)
        value_states = value_states.view(*proj_shape)

        cross_attn_output = None
        if prefix_state is not None and 'lisa' in self.use_prefix:
            # legacy
            prefix_key = prefix_state.get(self.cache_key)['prev_key']  # bsz x nhead, preseqlen, head_dim
            prefix_value = prefix_state.get(self.cache_key)['prev_value']
            prefix_mask = prefix_state.get(self.cache_key)['prev_key_padding_mask']  # bsz, preseqlen: zeros

            if self.config.lisa_option == "default" or self.config.lisa_option == 'lisa_no_mlp':
                # add with adapter
                # original lisa prefix-tuning
                key_states = torch.cat([prefix_key, key_states], dim=1)
                value_states = torch.cat([prefix_value, value_states], dim=1)

                if attention_mask is not None:
                    expanded_prefix_mask = prefix_mask[:, None, None, :].expand(bsz, 1, tgt_len, prefix_mask.size(1)).to(attention_mask.dtype)
                    attention_mask = torch.cat([expanded_prefix_mask, attention_mask], dim=-1)

            elif self.config.lisa_option == "cross_attn_cz":
                # normed_query_states = query_states
                normed_query_states = self.ef_transform_layer_norm(query_states)
                # normed_query_states = self.ef_transform_proj(normed_query_states)

                cross_attn_weights = torch.bmm(normed_query_states, prefix_key.transpose(1, 2))  # no need to add masks, because output is query
                # bsz * num_heads, tgt_len, prefix_len
                cross_attn_weights = nn.functional.softmax(cross_attn_weights, dim=-1)
                cross_attn_probs = nn.functional.dropout(cross_attn_weights, p=self.dropout, training=self.training)
                cross_attn_output = torch.bmm(cross_attn_probs, prefix_value)
                cross_attn_output = cross_attn_output.view(bsz, self.num_heads, tgt_len, self.head_dim)
                cross_attn_output = cross_attn_output.transpose(1, 2)
                cross_attn_output = cross_attn_output.reshape(bsz, tgt_len, embed_dim)

            elif self.config.lisa_option == "cross_attn_before_norm":
                normed_query_states = self.ef_transform_layer_norm(hidden_states)
                normed_query_states = self.q_proj(normed_query_states) * self.scaling
                normed_query_states = self._shape(normed_query_states, tgt_len, bsz).view(*proj_shape)

                cross_attn_weights = torch.bmm(normed_query_states, prefix_key.transpose(1, 2))  # no need to add masks, because output is query
                # bsz * num_heads, tgt_len, prefix_len
                cross_attn_weights = nn.functional.softmax(cross_attn_weights, dim=-1)
                cross_attn_probs = nn.functional.dropout(cross_attn_weights, p=self.dropout, training=self.training)
                cross_attn_output = torch.bmm(cross_attn_probs, prefix_value)
                cross_attn_output = cross_attn_output.view(bsz, self.num_heads, tgt_len, self.head_dim)
                cross_attn_output = cross_attn_output.transpose(1, 2)
                cross_attn_output = cross_attn_output.reshape(bsz, tgt_len, embed_dim)

            elif self.config.lisa_option == "cross_attn_gate":
                normed_query_states = self.ef_transform_layer_norm(query_states)
                cross_attn_weights = torch.bmm(normed_query_states, prefix_key.transpose(1, 2))  # no need to add masks, because output is query
                # bsz * num_heads, tgt_len, prefix_len
                cross_attn_weights = nn.functional.softmax(cross_attn_weights, dim=-1)
                cross_attn_probs = nn.functional.dropout(cross_attn_weights, p=self.dropout, training=self.training)
                cross_attn_output = torch.bmm(cross_attn_probs, prefix_value)
                cross_attn_output = cross_attn_output.view(bsz, self.num_heads, tgt_len, self.head_dim)
                cross_attn_output = cross_attn_output.transpose(1, 2)
                cross_attn_output = cross_attn_output * (1 - gates)  # now only add gate here
                cross_attn_output = cross_attn_output.reshape(bsz, tgt_len, embed_dim)

            elif self.config.lisa_option == "cross_attn" or self.config.lisa_option == "cross_attn_noln" \
                or self.config.lisa_option == "cross_attn_relu":
                # optimize an added layernorm
                if self.config.lisa_option == "cross_attn_noln":
                    cross_query_states = query_states
                elif self.config.lisa_option == "cross_attn_relu":
                    cross_hidden = self.ef_transform_layer_norm(hidden_states)
                    cross_query_states = self.q_proj(cross_hidden)
                    cross_query_states = self._shape(cross_query_states, tgt_len, bsz).view(*proj_shape)
                else:
                    cross_hidden = self.ef_transform_layer_norm(hidden_states)
                    cross_query_states = self.q_proj(cross_hidden) * self.scaling
                    cross_query_states = self._shape(cross_query_states, tgt_len, bsz).view(*proj_shape)

                cross_attn_weights = torch.bmm(cross_query_states, prefix_key.transpose(1, 2))  # no need to add masks, because output is query
                # bsz * num_heads, tgt_len, prefix_len
                if self.config.lisa_option == "cross_attn_relu":
                    cross_attn_weights = nn.functional.relu(cross_attn_weights)
                else:
                    cross_attn_weights = nn.functional.softmax(cross_attn_weights, dim=-1)

                cross_attn_probs = nn.functional.dropout(cross_attn_weights, p=self.dropout, training=self.training)
                cross_attn_output = torch.bmm(cross_attn_probs, prefix_value)
                cross_attn_output = cross_attn_output.view(bsz, self.num_heads, tgt_len, self.head_dim)
                cross_attn_output = cross_attn_output.transpose(1, 2)

                cross_attn_output = cross_attn_output.reshape(bsz, tgt_len, embed_dim)

<<<<<<< HEAD
        if self.use_prefix == 'adapter':
            if self.config.lisa_option == "attn_adapter_drop":
                cross_attn_output = self.ef_attn_adapter.forward(hidden_states, if_residual=False)
=======
        if self.config.use_prefix == 'adapter':
            if self.config.adapter_option == "attn_adapter":
                cross_attn_output = self.attn_adapter(hidden_states, residule=False)
>>>>>>> cc6ff1db

        src_len = key_states.size(1)
        attn_weights = torch.bmm(query_states, key_states.transpose(1, 2))

        if attn_weights.size() != (bsz * self.num_heads, tgt_len, src_len):
            raise ValueError(
                f"Attention weights should be of size {(bsz * self.num_heads, tgt_len, src_len)}, but is {attn_weights.size()}"
            )

        if attention_mask is not None:
            if attention_mask.size() != (bsz, 1, tgt_len, src_len):
                raise ValueError(
                    f"Attention mask should be of size {(bsz, 1, tgt_len, src_len)}, but is {attention_mask.size()}"
                )
            attn_weights = attn_weights.view(bsz, self.num_heads, tgt_len, src_len) + attention_mask
            attn_weights = attn_weights.view(bsz * self.num_heads, tgt_len, src_len)

        attn_weights = nn.functional.softmax(attn_weights, dim=-1)

        if layer_head_mask is not None:
            if layer_head_mask.size() != (self.num_heads,):
                raise ValueError(
                    f"Head mask for a single layer should be of size {(self.num_heads,)}, but is {layer_head_mask.size()}"
                )
            attn_weights = layer_head_mask.view(1, -1, 1, 1) * attn_weights.view(bsz, self.num_heads, tgt_len, src_len)
            attn_weights = attn_weights.view(bsz * self.num_heads, tgt_len, src_len)

        if output_attentions:
            # this operation is a bit awkward, but it's required to
            # make sure that attn_weights keeps its gradient.
            # In order to do so, attn_weights have to be reshaped
            # twice and have to be reused in the following
            attn_weights_reshaped = attn_weights.view(bsz, self.num_heads, tgt_len, src_len)
            attn_weights = attn_weights_reshaped.view(bsz * self.num_heads, tgt_len, src_len)
        else:
            attn_weights_reshaped = None

        attn_probs = nn.functional.dropout(attn_weights, p=self.dropout, training=self.training)

        attn_output = torch.bmm(attn_probs, value_states)

        if attn_output.size() != (bsz * self.num_heads, tgt_len, self.head_dim):
            raise ValueError(
                f"`attn_output` should be of size {(bsz, self.num_heads, tgt_len, self.head_dim)}, but is {attn_output.size()}"
            )

        attn_output = attn_output.view(bsz, self.num_heads, tgt_len, self.head_dim)
        attn_output = attn_output.transpose(1, 2)

        if 'lisa' in self.config.use_prefix and self.config.lisa_option == "cross_attn_gate":
            attn_output = attn_output * gates


        attn_output = attn_output.reshape(bsz, tgt_len, embed_dim)

        if cross_attn_output is not None:
            attn_output = attn_output + cross_attn_output

<<<<<<< HEAD
        if 'lisa' in self.use_prefix and (self.config.lisa_option == 'cross_attn_plug_before_outproj' or self.config.lisa_option == 'mh_adaptor_before_outproj'):
            if self.config.mh_reuse_proj:
                ef_query_states = self.q_proj(self.ef_transform_layer_norm(attn_output))
            else:
                ef_query_states = self.ef_plug_q_proj(self.ef_transform_layer_norm(attn_output))
            # ef_query_states = self.q_proj(self.ef_ln_before(attn_output))
            if self.config.lisa_option != 'mh_adaptor_before_outproj':
                ef_query_states = ef_query_states * self.scaling

            ef_query_states = self._shape(ef_query_states, tgt_len, bsz).view(*proj_shape)

            ef_cross_attn_weights = torch.bmm(ef_query_states, prefix_key.transpose(1, 2))  # no need to add masks, because output is query
            # bsz * num_heads, tgt_len, prefix_len
            if self.config.lisa_option == 'cross_attn_plug_before_outproj':
                ef_cross_attn_weights = nn.functional.softmax(ef_cross_attn_weights, dim=-1)
                ef_cross_attn_weights = nn.functional.dropout(ef_cross_attn_weights, p=self.dropout, training=self.training)
            elif self.config.lisa_option == 'mh_adaptor_before_outproj':
                ef_cross_attn_weights = nn.functional.relu(ef_cross_attn_weights)

            ef_cross_attn_output = torch.bmm(ef_cross_attn_weights, prefix_value)
            ef_cross_attn_output = ef_cross_attn_output.view(bsz, self.num_heads, tgt_len, self.head_dim)
            ef_cross_attn_output = ef_cross_attn_output.transpose(1, 2)

            ef_cross_attn_output = ef_cross_attn_output.reshape(bsz, tgt_len, embed_dim)

            # residule
            attn_output = attn_output + ef_cross_attn_output

=======
        if prefix_state is not None and self.use_prefix == 'learn_bias':
            bias_embeds = prefix_state.get(self.cache_key)
            if self.training:
                start, end = 0, tgt_len
                # print("train: ", start, end, "is cross: ", is_cross_attention, "is decoder:", self.is_decoder)
                # input()
            elif not is_cross_attention and past_key_value is not None:
                # at generation time
                start, end = src_len-1, src_len
                # print("generate: ", start, end, "is cross: ", is_cross_attention, "is decoder:", self.is_decoder, "step: ", tgt_len)
                # input()
            elif past_key_value is not None:
                assert step is not None
                start, end = step-1, step
                # print("generate: ", start, end, "is cross: ", is_cross_attention, "is decoder:", self.is_decoder, "step: ", tgt_len)
                # input()
            else:
                start, end = 0, tgt_len
                # print("generate: ", start, end, "is cross: ", is_cross_attention, "is decoder:", self.is_decoder, "step: ", tgt_len)
                # input()

            bias = bias_embeds[start:end, :]
            attn_output = attn_output + bias
>>>>>>> cc6ff1db

        # import pdb; pdb.set_trace()
        attn_output = self.out_proj(attn_output)

        if 'lisa' in self.use_prefix and (self.config.lisa_option == 'cross_attn_plug' or self.config.lisa_option == 'mh_adaptor'):
            if self.config.mh_reuse_proj:
                ef_query_states = self.q_proj(self.ef_ln_before(attn_output))
            else:
                ef_query_states = self.plug_q_proj(self.ef_ln_before(attn_output))
            # ef_query_states = self.q_proj(self.ef_ln_before(attn_output))
            if self.config.lisa_option != 'mh_adaptor':
                ef_query_states = ef_query_states * self.scaling

            ef_query_states = self._shape(ef_query_states, tgt_len, bsz).view(*proj_shape)

            ef_cross_attn_weights = torch.bmm(ef_query_states, prefix_key.transpose(1, 2))  # no need to add masks, because output is query
            # bsz * num_heads, tgt_len, prefix_len
            if self.config.lisa_option == 'cross_attn_plug':
                ef_cross_attn_weights = nn.functional.softmax(ef_cross_attn_weights, dim=-1)
                ef_cross_attn_weights = nn.functional.dropout(ef_cross_attn_weights, p=self.dropout, training=self.training)
            elif self.config.lisa_option == 'mh_adaptor':
                ef_cross_attn_weights = nn.functional.relu(ef_cross_attn_weights)

            ef_cross_attn_output = torch.bmm(ef_cross_attn_weights, prefix_value)
            ef_cross_attn_output = ef_cross_attn_output.view(bsz, self.num_heads, tgt_len, self.head_dim)
            ef_cross_attn_output = ef_cross_attn_output.transpose(1, 2)

            ef_cross_attn_output = ef_cross_attn_output.reshape(bsz, tgt_len, embed_dim)

            # residule
            attn_output = attn_output + ef_cross_attn_output

        return attn_output, attn_weights_reshaped, past_key_value


class BartEncoderLayer(nn.Module):
    def __init__(self, config: BartConfig):
        super().__init__()
        self.config = config

        self.embed_dim = config.d_model
        self.self_attn = BartAttention(
            embed_dim=self.embed_dim,
            num_heads=config.encoder_attention_heads,
            dropout=config.attention_dropout,
            config=config,
            cache_key='encoder',
        )
        self.self_attn_layer_norm = nn.LayerNorm(self.embed_dim)
        self.dropout = config.dropout
        self.activation_fn = ACT2FN[config.activation_function]
        self.activation_dropout = config.activation_dropout
        self.fc1 = nn.Linear(self.embed_dim, config.encoder_ffn_dim)
        self.fc2 = nn.Linear(config.encoder_ffn_dim, self.embed_dim)
        self.final_layer_norm = nn.LayerNorm(self.embed_dim)

    def forward(
        self,
        hidden_states: torch.Tensor,
        attention_mask: torch.Tensor,
        layer_head_mask: torch.Tensor,
        output_attentions: bool = False,
        prefix_state=None,
        encoder_layer_idx=-1,
        p_prime=None,
        unexpanded_attention_mask: torch.Tensor = None,
    ):
        """
        Args:
            hidden_states (:obj:`torch.FloatTensor`): input to the layer of shape `(seq_len, batch, embed_dim)`
            attention_mask (:obj:`torch.FloatTensor`): attention mask of size
                `(batch, 1, tgt_len, src_len)` where padding elements are indicated by very large negative values.
            layer_head_mask (:obj:`torch.FloatTensor`): mask for attention heads in a given layer of size
                `(encoder_attention_heads,)`.
            output_attentions (:obj:`bool`, `optional`):
                Whether or not to return the attentions tensors of all attention layers. See ``attentions`` under
                returned tensors for more detail.
        """
        residual = hidden_states

        hidden_states, attn_weights, _ = self.self_attn(
            hidden_states=hidden_states,
            attention_mask=attention_mask,
            layer_head_mask=layer_head_mask,
            output_attentions=output_attentions,
            prefix_state=prefix_state,
        )

        if prefix_state is not None and isinstance(prefix_state, luna_attention_enc_dec) and self.config.luna_option == "full_before":
            p_prime, e_prime = prefix_state.forward_encoder(residual, unexpanded_attention_mask, p_prime, encoder_layer_idx)
            hidden_states = hidden_states + e_prime

        hidden_states = nn.functional.dropout(hidden_states, p=self.dropout, training=self.training)
        hidden_states = residual + hidden_states
        hidden_states = self.self_attn_layer_norm(hidden_states)

        residual = hidden_states
        hidden_states = self.activation_fn(self.fc1(hidden_states))
        hidden_states = nn.functional.dropout(hidden_states, p=self.activation_dropout, training=self.training)
        hidden_states = self.fc2(hidden_states)

        hidden_states = nn.functional.dropout(hidden_states, p=self.dropout, training=self.training)

<<<<<<< HEAD
        if 'lisa' in self.config.use_prefix and self.config.lisa_option == 'with_adapter':
=======
        if self.config.use_prefix == 'lisa_adapter':
>>>>>>> cc6ff1db
            hidden_states = prefix_state["encoder_adapters"](hidden_states)

        hidden_states = residual + hidden_states
        hidden_states = self.final_layer_norm(hidden_states)

        if hidden_states.dtype == torch.float16 and (
            torch.isinf(hidden_states).any() or torch.isnan(hidden_states).any()
        ):
            clamp_value = torch.finfo(hidden_states.dtype).max - 1000
            hidden_states = torch.clamp(hidden_states, min=-clamp_value, max=clamp_value)

        outputs = (hidden_states,)

        if output_attentions:
            outputs += (attn_weights,)

        return outputs, p_prime


class BartDecoderLayer(nn.Module):
    def __init__(self, config: BartConfig):
        super().__init__()
        self.config = config
        self.embed_dim = config.d_model

        self.self_attn = BartAttention(
            embed_dim=self.embed_dim,
            num_heads=config.decoder_attention_heads,
            dropout=config.attention_dropout,
            is_decoder=True,
            config=config,
            cache_key='self',
        )
        self.dropout = config.dropout
        self.activation_fn = ACT2FN[config.activation_function]
        self.activation_dropout = config.activation_dropout

        self.self_attn_layer_norm = nn.LayerNorm(self.embed_dim)
        self.encoder_attn = BartAttention(
            self.embed_dim,
            config.decoder_attention_heads,
            dropout=config.attention_dropout,
            is_decoder=True,
            config=config,
            cache_key='encoder_decoder',
        )
        self.encoder_attn_layer_norm = nn.LayerNorm(self.embed_dim)
        self.fc1 = nn.Linear(self.embed_dim, config.decoder_ffn_dim)
        self.fc2 = nn.Linear(config.decoder_ffn_dim, self.embed_dim)
        self.final_layer_norm = nn.LayerNorm(self.embed_dim)

    def forward(
        self,
        hidden_states: torch.Tensor,
        attention_mask: Optional[torch.Tensor] = None,
        encoder_hidden_states: Optional[torch.Tensor] = None,
        encoder_attention_mask: Optional[torch.Tensor] = None,
        layer_head_mask: Optional[torch.Tensor] = None,
        cross_attn_layer_head_mask: Optional[torch.Tensor] = None,
        past_key_value: Optional[Tuple[torch.Tensor]] = None,
        output_attentions: Optional[bool] = False,
        use_cache: Optional[bool] = True,
        prefix_state=None,
        decoder_layer_idx=-1,
        p_prime=None,
    ):
        """
        Args:
            hidden_states (:obj:`torch.FloatTensor`): input to the layer of shape `(batch, seq_len, embed_dim)`
            attention_mask (:obj:`torch.FloatTensor`): attention mask of size
                `(batch, 1, tgt_len, src_len)` where padding elements are indicated by very large negative values.
            encoder_hidden_states (:obj:`torch.FloatTensor`): cross attention input to the layer of shape `(batch, seq_len, embed_dim)`
            encoder_attention_mask (:obj:`torch.FloatTensor`): encoder attention mask of size
                `(batch, 1, tgt_len, src_len)` where padding elements are indicated by very large negative values.
            layer_head_mask (:obj:`torch.FloatTensor`): mask for attention heads in a given layer of size
                `(encoder_attention_heads,)`.
            cross_attn_layer_head_mask (:obj:`torch.FloatTensor`): mask for cross-attention heads in a given layer of
                size `(decoder_attention_heads,)`.
            past_key_value (:obj:`Tuple(torch.FloatTensor)`): cached past key and value projection states
            output_attentions (:obj:`bool`, `optional`):
                Whether or not to return the attentions tensors of all attention layers. See ``attentions`` under
                returned tensors for more detail.
        """
        residual = hidden_states

        # Self Attention
        # decoder uni-directional self-attention cached key/values tuple is at positions 1,2
        self_attn_past_key_value = past_key_value[:2] if past_key_value is not None else None
        # add present self-attn cache to positions 1,2 of present_key_value tuple
        hidden_states, self_attn_weights, present_key_value = self.self_attn(
            hidden_states=hidden_states,
            past_key_value=self_attn_past_key_value,
            attention_mask=attention_mask,
            layer_head_mask=layer_head_mask,
            output_attentions=output_attentions,
            prefix_state=prefix_state
        )
        # todo: first try add change here
        if prefix_state is not None and self.config.use_prefix == 'luna' and self.config.luna_option == "self_attn":
            bias = prefix_state.forward_dp(hidden_states, p_prime, decoder_layer_idx)
            hidden_states = hidden_states + bias

        hidden_states = nn.functional.dropout(hidden_states, p=self.dropout, training=self.training)
        hidden_states = residual + hidden_states
        hidden_states = self.self_attn_layer_norm(hidden_states)

        # Cross-Attention Block
        cross_attn_present_key_value = None
        cross_attn_weights = None
        if encoder_hidden_states is not None:
            residual = hidden_states

            # cross_attn cached key/values tuple is at positions 3,4 of present_key_value tuple
            cross_attn_past_key_value = past_key_value[-2:] if past_key_value is not None else None

            # added by Chunting: for learned bias
            step = (past_key_value[0].size(2) + 1) if cross_attn_past_key_value is not None else 1

            hidden_states, cross_attn_weights, cross_attn_present_key_value = self.encoder_attn(
                hidden_states=hidden_states,
                key_value_states=encoder_hidden_states,
                attention_mask=encoder_attention_mask,
                layer_head_mask=cross_attn_layer_head_mask,
                past_key_value=cross_attn_past_key_value,
                output_attentions=output_attentions,
                prefix_state=prefix_state,
                step=step,
            )

            if prefix_state is not None and isinstance(prefix_state, luna_attention_enc_dec) and self.config.luna_option == "full_before":
                d_prime = prefix_state.forward_dp(residual, p_prime, decoder_layer_idx)
                hidden_states = hidden_states + d_prime

            hidden_states = nn.functional.dropout(hidden_states, p=self.dropout, training=self.training)
            hidden_states = residual + hidden_states
            hidden_states = self.encoder_attn_layer_norm(hidden_states)

            # add cross-attn to positions 3,4 of present_key_value tuple
            present_key_value = present_key_value + cross_attn_present_key_value

        # Fully Connected
        residual = hidden_states
        hidden_states = self.activation_fn(self.fc1(hidden_states))
        hidden_states = nn.functional.dropout(hidden_states, p=self.activation_dropout, training=self.training)
        hidden_states = self.fc2(hidden_states)
        hidden_states = nn.functional.dropout(hidden_states, p=self.dropout, training=self.training)

<<<<<<< HEAD
        if 'lisa' in self.config.use_prefix == 'lisa' and self.config.lisa_option == 'with_adapter':
=======
        if self.config.use_prefix == 'lisa_adapter':
>>>>>>> cc6ff1db
            hidden_states = prefix_state["decoder_adapters"](hidden_states)

        hidden_states = residual + hidden_states
        hidden_states = self.final_layer_norm(hidden_states)

        outputs = (hidden_states,)

        if output_attentions:
            outputs += (self_attn_weights, cross_attn_weights)

        if use_cache:
            outputs += (present_key_value,)

        return outputs


class BartClassificationHead(nn.Module):
    """Head for sentence-level classification tasks."""

    def __init__(
        self,
        input_dim: int,
        inner_dim: int,
        num_classes: int,
        pooler_dropout: float,
    ):
        super().__init__()
        self.dense = nn.Linear(input_dim, inner_dim)
        self.dropout = nn.Dropout(p=pooler_dropout)
        self.out_proj = nn.Linear(inner_dim, num_classes)

    def forward(self, hidden_states: torch.Tensor):
        hidden_states = self.dropout(hidden_states)
        hidden_states = self.dense(hidden_states)
        hidden_states = torch.tanh(hidden_states)
        hidden_states = self.dropout(hidden_states)
        hidden_states = self.out_proj(hidden_states)
        return hidden_states


class BartPretrainedModel(PreTrainedModel):
    config_class = BartConfig
    base_model_prefix = "model"
    _keys_to_ignore_on_load_unexpected = [r"encoder\.version", r"decoder\.version"]
    _keys_to_ignore_on_load_missing = [r"ef_"]

    def _init_weights(self, module):
        print("============================ init weights is called! ====================================")
        std = self.config.init_std
        if isinstance(module, nn.Linear):
            module.weight.data.normal_(mean=0.0, std=std)
            if module.bias is not None:
                module.bias.data.zero_()
        elif isinstance(module, nn.Embedding):
            module.weight.data.normal_(mean=0.0, std=std)
            if module.padding_idx is not None:
                module.weight.data[module.padding_idx].zero_()

    @property
    def dummy_inputs(self):
        pad_token = self.config.pad_token_id
        input_ids = torch.tensor([[0, 6, 10, 4, 2], [0, 8, 12, 2, pad_token]], device=self.device)
        dummy_inputs = {
            "attention_mask": input_ids.ne(pad_token),
            "input_ids": input_ids,
        }
        return dummy_inputs


class PretrainedBartModel(BartPretrainedModel):
    def __init_subclass__(self):
        warnings.warn(
            "The class `PretrainedBartModel` has been depreciated, please use `BartPretrainedModel` instead.",
            FutureWarning,
        )


BART_START_DOCSTRING = r"""
    This model inherits from :class:`~transformers.PreTrainedModel`. Check the superclass documentation for the generic
    methods the library implements for all its model (such as downloading or saving, resizing the input embeddings,
    pruning heads etc.)

    This model is also a PyTorch `torch.nn.Module <https://pytorch.org/docs/stable/nn.html#torch.nn.Module>`__
    subclass. Use it as a regular PyTorch Module and refer to the PyTorch documentation for all matter related to
    general usage and behavior.

    Parameters:
        config (:class:`~transformers.BartConfig`):
            Model configuration class with all the parameters of the model. Initializing with a config file does not
            load the weights associated with the model, only the configuration. Check out the
            :meth:`~transformers.PreTrainedModel.from_pretrained` method to load the model weights.
"""

BART_GENERATION_EXAMPLE = r"""
    Summarization example::

        >>> from transformers import BartTokenizer, BartForConditionalGeneration, BartConfig

        >>> model = BartForConditionalGeneration.from_pretrained('facebook/bart-large-cnn')
        >>> tokenizer = BartTokenizer.from_pretrained('facebook/bart-large-cnn')

        >>> ARTICLE_TO_SUMMARIZE = "My friends are cool but they eat too many carbs."
        >>> inputs = tokenizer([ARTICLE_TO_SUMMARIZE], max_length=1024, return_tensors='pt')

        >>> # Generate Summary
        >>> summary_ids = model.generate(inputs['input_ids'], num_beams=4, max_length=5, early_stopping=True)
        >>> print([tokenizer.decode(g, skip_special_tokens=True, clean_up_tokenization_spaces=False) for g in summary_ids])

    Mask filling example::

        >>> from transformers import BartTokenizer, BartForConditionalGeneration
        >>> tokenizer = BartTokenizer.from_pretrained('facebook/bart-large')
        >>> TXT = "My friends are <mask> but they eat too many carbs."

        >>> model = BartForConditionalGeneration.from_pretrained('facebook/bart-large')
        >>> input_ids = tokenizer([TXT], return_tensors='pt')['input_ids']
        >>> logits = model(input_ids).logits

        >>> masked_index = (input_ids[0] == tokenizer.mask_token_id).nonzero().item()
        >>> probs = logits[0, masked_index].softmax(dim=0)
        >>> values, predictions = probs.topk(5)

        >>> tokenizer.decode(predictions).split()
"""

BART_INPUTS_DOCSTRING = r"""
    Args:
        input_ids (:obj:`torch.LongTensor` of shape :obj:`(batch_size, sequence_length)`):
            Indices of input sequence tokens in the vocabulary. Padding will be ignored by default should you provide
            it.

            Indices can be obtained using :class:`~transformers.BartTokenizer`. See
            :meth:`transformers.PreTrainedTokenizer.encode` and :meth:`transformers.PreTrainedTokenizer.__call__` for
            details.

            `What are input IDs? <../glossary.html#input-ids>`__
        attention_mask (:obj:`torch.Tensor` of shape :obj:`(batch_size, sequence_length)`, `optional`):
            Mask to avoid performing attention on padding token indices. Mask values selected in ``[0, 1]``:

            - 1 for tokens that are **not masked**,
            - 0 for tokens that are **masked**.

            `What are attention masks? <../glossary.html#attention-mask>`__
        decoder_input_ids (:obj:`torch.LongTensor` of shape :obj:`(batch_size, target_sequence_length)`, `optional`):
            Indices of decoder input sequence tokens in the vocabulary.

            Indices can be obtained using :class:`~transformers.BartTokenizer`. See
            :meth:`transformers.PreTrainedTokenizer.encode` and :meth:`transformers.PreTrainedTokenizer.__call__` for
            details.

            `What are decoder input IDs? <../glossary.html#decoder-input-ids>`__

            Bart uses the :obj:`eos_token_id` as the starting token for :obj:`decoder_input_ids` generation. If
            :obj:`past_key_values` is used, optionally only the last :obj:`decoder_input_ids` have to be input (see
            :obj:`past_key_values`).

            For translation and summarization training, :obj:`decoder_input_ids` should be provided. If no
            :obj:`decoder_input_ids` is provided, the model will create this tensor by shifting the :obj:`input_ids` to
            the right for denoising pre-training following the paper.
        decoder_attention_mask (:obj:`torch.LongTensor` of shape :obj:`(batch_size, target_sequence_length)`, `optional`):
            Default behavior: generate a tensor that ignores pad tokens in :obj:`decoder_input_ids`. Causal mask will
            also be used by default.

            If you want to change padding behavior, you should read :func:`modeling_bart._prepare_decoder_inputs` and
            modify to your needs. See diagram 1 in `the paper <https://arxiv.org/abs/1910.13461>`__ for more
            information on the default strategy.
        head_mask (:obj:`torch.Tensor` of shape :obj:`(encoder_layers, encoder_attention_heads)`, `optional`):
            Mask to nullify selected heads of the attention modules in the encoder. Mask values selected in ``[0, 1]``:

            - 1 indicates the head is **not masked**,
            - 0 indicates the head is **masked**.

        decoder_head_mask (:obj:`torch.Tensor` of shape :obj:`(decoder_layers, decoder_attention_heads)`, `optional`):
            Mask to nullify selected heads of the attention modules in the decoder. Mask values selected in ``[0, 1]``:

            - 1 indicates the head is **not masked**,
            - 0 indicates the head is **masked**.

        cross_attn_head_mask (:obj:`torch.Tensor` of shape :obj:`(decoder_layers, decoder_attention_heads)`, `optional`):
            Mask to nullify selected heads of the cross-attention modules in the decoder. Mask values selected in ``[0,
            1]``:

            - 1 indicates the head is **not masked**,
            - 0 indicates the head is **masked**.

        encoder_outputs (:obj:`tuple(tuple(torch.FloatTensor)`, `optional`):
            Tuple consists of (:obj:`last_hidden_state`, `optional`: :obj:`hidden_states`, `optional`:
            :obj:`attentions`) :obj:`last_hidden_state` of shape :obj:`(batch_size, sequence_length, hidden_size)`,
            `optional`) is a sequence of hidden-states at the output of the last layer of the encoder. Used in the
            cross-attention of the decoder.
        past_key_values (:obj:`tuple(tuple(torch.FloatTensor))`, `optional`, returned when ``use_cache=True`` is passed or when ``config.use_cache=True``):
            Tuple of :obj:`tuple(torch.FloatTensor)` of length :obj:`config.n_layers`, with each tuple having 2 tensors
            of shape :obj:`(batch_size, num_heads, sequence_length, embed_size_per_head)`) and 2 additional tensors of
            shape :obj:`(batch_size, num_heads, encoder_sequence_length, embed_size_per_head)`.

            Contains pre-computed hidden-states (key and values in the self-attention blocks and in the cross-attention
            blocks) that can be used (see :obj:`past_key_values` input) to speed up sequential decoding.

            If :obj:`past_key_values` are used, the user can optionally input only the last :obj:`decoder_input_ids`
            (those that don't have their past key value states given to this model) of shape :obj:`(batch_size, 1)`
            instead of all :obj:`decoder_input_ids`` of shape :obj:`(batch_size, sequence_length)`.
        inputs_embeds (:obj:`torch.FloatTensor` of shape :obj:`(batch_size, sequence_length, hidden_size)`, `optional`):
            Optionally, instead of passing :obj:`input_ids` you can choose to directly pass an embedded representation.
            This is useful if you want more control over how to convert :obj:`input_ids` indices into associated
            vectors than the model's internal embedding lookup matrix.
        decoder_inputs_embeds (:obj:`torch.FloatTensor` of shape :obj:`(batch_size, target_sequence_length, hidden_size)`, `optional`):
            Optionally, instead of passing :obj:`decoder_input_ids` you can choose to directly pass an embedded
            representation. If :obj:`past_key_values` is used, optionally only the last :obj:`decoder_inputs_embeds`
            have to be input (see :obj:`past_key_values`). This is useful if you want more control over how to convert
            :obj:`decoder_input_ids` indices into associated vectors than the model's internal embedding lookup matrix.

            If :obj:`decoder_input_ids` and :obj:`decoder_inputs_embeds` are both unset, :obj:`decoder_inputs_embeds`
            takes the value of :obj:`inputs_embeds`.
        use_cache (:obj:`bool`, `optional`):
            If set to :obj:`True`, :obj:`past_key_values` key value states are returned and can be used to speed up
            decoding (see :obj:`past_key_values`).
        output_attentions (:obj:`bool`, `optional`):
            Whether or not to return the attentions tensors of all attention layers. See ``attentions`` under returned
            tensors for more detail.
        output_hidden_states (:obj:`bool`, `optional`):
            Whether or not to return the hidden states of all layers. See ``hidden_states`` under returned tensors for
            more detail.
        return_dict (:obj:`bool`, `optional`):
            Whether or not to return a :class:`~transformers.file_utils.ModelOutput` instead of a plain tuple.
"""


class BartEncoder(BartPretrainedModel):
    """
    Transformer encoder consisting of *config.encoder_layers* self attention layers. Each layer is a
    :class:`BartEncoderLayer`.

    Args:
        config: BartConfig
        embed_tokens (nn.Embedding): output embedding
    """

    def __init__(self, config: BartConfig, embed_tokens: Optional[nn.Embedding] = None):
        super().__init__(config)

        self.dropout = config.dropout
        self.layerdrop = config.encoder_layerdrop

        embed_dim = config.d_model
        self.padding_idx = config.pad_token_id
        self.max_source_positions = config.max_position_embeddings
        self.embed_scale = math.sqrt(embed_dim) if config.scale_embedding else 1.0

        if embed_tokens is not None:
            self.embed_tokens = embed_tokens
        else:
            self.embed_tokens = nn.Embedding(config.vocab_size, embed_dim, self.padding_idx)

        self.embed_positions = BartLearnedPositionalEmbedding(
            config.max_position_embeddings,
            embed_dim,
        )
        self.layers = nn.ModuleList([BartEncoderLayer(config) for _ in range(config.encoder_layers)])
        self.layernorm_embedding = nn.LayerNorm(embed_dim)

        self.init_weights()

    def forward(
        self,
        input_ids=None,
        attention_mask=None,
        head_mask=None,
        inputs_embeds=None,
        output_attentions=None,
        output_hidden_states=None,
        return_dict=None,
        prefix_state=None,
    ):
        r"""
        Args:
            input_ids (:obj:`torch.LongTensor` of shape :obj:`(batch_size, sequence_length)`):
                Indices of input sequence tokens in the vocabulary. Padding will be ignored by default should you
                provide it.

                Indices can be obtained using :class:`~transformers.BartTokenizer`. See
                :meth:`transformers.PreTrainedTokenizer.encode` and :meth:`transformers.PreTrainedTokenizer.__call__`
                for details.

                `What are input IDs? <../glossary.html#input-ids>`__
            attention_mask (:obj:`torch.Tensor` of shape :obj:`(batch_size, sequence_length)`, `optional`):
                Mask to avoid performing attention on padding token indices. Mask values selected in ``[0, 1]``:

                - 1 for tokens that are **not masked**,
                - 0 for tokens that are **masked**.

                `What are attention masks? <../glossary.html#attention-mask>`__
            head_mask (:obj:`torch.Tensor` of shape :obj:`(encoder_layers, encoder_attention_heads)`, `optional`):
                Mask to nullify selected heads of the attention modules. Mask values selected in ``[0, 1]``:

                - 1 indicates the head is **not masked**,
                - 0 indicates the head is **masked**.

            inputs_embeds (:obj:`torch.FloatTensor` of shape :obj:`(batch_size, sequence_length, hidden_size)`, `optional`):
                Optionally, instead of passing :obj:`input_ids` you can choose to directly pass an embedded
                representation. This is useful if you want more control over how to convert :obj:`input_ids` indices
                into associated vectors than the model's internal embedding lookup matrix.
            output_attentions (:obj:`bool`, `optional`):
                Whether or not to return the attentions tensors of all attention layers. See ``attentions`` under
                returned tensors for more detail.
            output_hidden_states (:obj:`bool`, `optional`):
                Whether or not to return the hidden states of all layers. See ``hidden_states`` under returned tensors
                for more detail.
            return_dict (:obj:`bool`, `optional`):
                Whether or not to return a :class:`~transformers.file_utils.ModelOutput` instead of a plain tuple.
        """
        output_attentions = output_attentions if output_attentions is not None else self.config.output_attentions
        output_hidden_states = (
            output_hidden_states if output_hidden_states is not None else self.config.output_hidden_states
        )
        return_dict = return_dict if return_dict is not None else self.config.use_return_dict

        # retrieve input_ids and inputs_embeds
        if input_ids is not None and inputs_embeds is not None:
            raise ValueError("You cannot specify both input_ids and inputs_embeds at the same time")
        elif input_ids is not None:
            input_shape = input_ids.size()
            input_ids = input_ids.view(-1, input_shape[-1])
        elif inputs_embeds is not None:
            input_shape = inputs_embeds.size()[:-1]
        else:
            raise ValueError("You have to specify either input_ids or inputs_embeds")

        if inputs_embeds is None:
            inputs_embeds = self.embed_tokens(input_ids) * self.embed_scale

        embed_pos = self.embed_positions(input_shape)

        hidden_states = inputs_embeds + embed_pos

        # added by Chunting
        if self.config.use_prefix == 'dlisa':
            p_prime_e, p_prime_ds, p_prime_dc = prefix_state.forward_pe_attn(hidden_states, attention_mask)
            biases = prefix_state(p_prime_e, p_prime_ds, p_prime_dc)
            prefix_state.biases = biases
            prefix_state = biases
            p_prime = None
        else:
            p_prime = None

        hidden_states = self.layernorm_embedding(hidden_states)
        hidden_states = nn.functional.dropout(hidden_states, p=self.dropout, training=self.training)

        # expand attention_mask
        unexpand_attention_mask = attention_mask
        if attention_mask is not None:
            # [bsz, seq_len] -> [bsz, 1, tgt_seq_len, src_seq_len]
            attention_mask = _expand_mask(attention_mask, inputs_embeds.dtype)

        encoder_states = () if output_hidden_states else None
        all_attentions = () if output_attentions else None

        # check if head_mask has a correct number of layers specified if desired
        if head_mask is not None:
            assert head_mask.size()[0] == (
                len(self.layers)
            ), f"The head_mask should be specified for {len(self.layers)} layers, but it is for {head_mask.size()[0]}."

        for idx, encoder_layer in enumerate(self.layers):
            if output_hidden_states:
                encoder_states = encoder_states + (hidden_states,)
            # add LayerDrop (see https://arxiv.org/abs/1909.11556 for description)
            dropout_probability = random.uniform(0, 1)
            if self.training and (dropout_probability < self.layerdrop):  # skip the layer
                layer_outputs = (None, None)
            else:
                if getattr(self.config, "gradient_checkpointing", False) and self.training:

                    def create_custom_forward(module):
                        def custom_forward(*inputs):
                            return module(*inputs, output_attentions)

                        return custom_forward

                    layer_outputs = torch.utils.checkpoint.checkpoint(
                        create_custom_forward(encoder_layer),
                        hidden_states,
                        attention_mask,
                        (head_mask[idx] if head_mask is not None else None),
                    )
                else:
                    if prefix_state is not None and idx + self.config.num_bias_layers >= self.config.encoder_layers:
                        idx = idx - (self.config.encoder_layers - self.config.num_bias_layers)
                        pass_prefix_state = prefix_state[idx] if isinstance(prefix_state, list) else prefix_state
                    else:
                        pass_prefix_state = None

                    layer_outputs, p_prime = encoder_layer(
                        hidden_states,
                        attention_mask,
                        layer_head_mask=(head_mask[idx] if head_mask is not None else None),
                        output_attentions=output_attentions,
                        prefix_state=pass_prefix_state,
                        encoder_layer_idx=idx,
                        p_prime=p_prime,
                        unexpanded_attention_mask=unexpand_attention_mask,
                    )

                hidden_states = layer_outputs[0]

            if output_attentions:
                all_attentions = all_attentions + (layer_outputs[1],)

        if output_hidden_states:
            encoder_states = encoder_states + (hidden_states,)

        if not return_dict:
            return tuple(v for v in [hidden_states, encoder_states, all_attentions] if v is not None)
        return BaseModelOutput(
            last_hidden_state=hidden_states, hidden_states=encoder_states, attentions=all_attentions
        )


class BartDecoder(BartPretrainedModel):
    """
    Transformer decoder consisting of *config.decoder_layers* layers. Each layer is a :class:`BartDecoderLayer`

    Args:
        config: BartConfig
        embed_tokens (nn.Embedding): output embedding
    """

    def __init__(self, config: BartConfig, embed_tokens: Optional[nn.Embedding] = None):
        super().__init__(config)
        self.dropout = config.dropout
        self.layerdrop = config.decoder_layerdrop
        self.padding_idx = config.pad_token_id
        self.max_target_positions = config.max_position_embeddings
        self.embed_scale = math.sqrt(config.d_model) if config.scale_embedding else 1.0

        if embed_tokens is not None:
            self.embed_tokens = embed_tokens
        else:
            self.embed_tokens = nn.Embedding(config.vocab_size, config.d_model, self.padding_idx)

        self.embed_positions = BartLearnedPositionalEmbedding(
            config.max_position_embeddings,
            config.d_model,
        )
        self.layers = nn.ModuleList([BartDecoderLayer(config) for _ in range(config.decoder_layers)])
        self.layernorm_embedding = nn.LayerNorm(config.d_model)

        self.init_weights()

    def get_input_embeddings(self):
        return self.embed_tokens

    def set_input_embeddings(self, value):
        self.embed_tokens = value

    def _prepare_decoder_attention_mask(self, attention_mask, input_shape, inputs_embeds, past_key_values_length):
        # create causal mask
        # [bsz, seq_len] -> [bsz, 1, tgt_seq_len, src_seq_len]
        combined_attention_mask = None
        if input_shape[-1] > 1:
            combined_attention_mask = _make_causal_mask(
                input_shape, inputs_embeds.dtype, past_key_values_length=past_key_values_length
            ).to(self.device)

        if attention_mask is not None:
            # [bsz, seq_len] -> [bsz, 1, tgt_seq_len, src_seq_len]
            expanded_attn_mask = _expand_mask(attention_mask, inputs_embeds.dtype, tgt_len=input_shape[-1])
            combined_attention_mask = (
                expanded_attn_mask if combined_attention_mask is None else expanded_attn_mask + combined_attention_mask
            )

        return combined_attention_mask

    def forward(
        self,
        input_ids=None,
        attention_mask=None,
        encoder_hidden_states=None,
        encoder_attention_mask=None,
        head_mask=None,
        cross_attn_head_mask=None,
        past_key_values=None,
        inputs_embeds=None,
        use_cache=None,
        output_attentions=None,
        output_hidden_states=None,
        return_dict=None,
        prefix_state=None,
        p_prime=None,
    ):
        r"""
        Args:
            input_ids (:obj:`torch.LongTensor` of shape :obj:`(batch_size, sequence_length)`):
                Indices of input sequence tokens in the vocabulary. Padding will be ignored by default should you
                provide it.

                Indices can be obtained using :class:`~transformers.BartTokenizer`. See
                :meth:`transformers.PreTrainedTokenizer.encode` and :meth:`transformers.PreTrainedTokenizer.__call__`
                for details.

                `What are input IDs? <../glossary.html#input-ids>`__
            attention_mask (:obj:`torch.Tensor` of shape :obj:`(batch_size, sequence_length)`, `optional`):
                Mask to avoid performing attention on padding token indices. Mask values selected in ``[0, 1]``:

                - 1 for tokens that are **not masked**,
                - 0 for tokens that are **masked**.

                `What are attention masks? <../glossary.html#attention-mask>`__
            encoder_hidden_states (:obj:`torch.FloatTensor` of shape :obj:`(batch_size, encoder_sequence_length, hidden_size)`, `optional`):
                Sequence of hidden-states at the output of the last layer of the encoder. Used in the cross-attention
                of the decoder.
            encoder_attention_mask (:obj:`torch.LongTensor` of shape :obj:`(batch_size, encoder_sequence_length)`, `optional`):
                Mask to avoid performing cross-attention on padding tokens indices of encoder input_ids. Mask values
                selected in ``[0, 1]``:

                - 1 for tokens that are **not masked**,
                - 0 for tokens that are **masked**.

                `What are attention masks? <../glossary.html#attention-mask>`__
            head_mask (:obj:`torch.Tensor` of shape :obj:`(decoder_layers, decoder_attention_heads)`, `optional`):
                Mask to nullify selected heads of the attention modules. Mask values selected in ``[0, 1]``:

                - 1 indicates the head is **not masked**,
                - 0 indicates the head is **masked**.

            cross_attn_head_mask (:obj:`torch.Tensor` of shape :obj:`(decoder_layers, decoder_attention_heads)`, `optional`):
                Mask to nullify selected heads of the cross-attention modules in the decoder to avoid performing
                cross-attention on hidden heads. Mask values selected in ``[0, 1]``:

                - 1 indicates the head is **not masked**,
                - 0 indicates the head is **masked**.

            past_key_values (:obj:`tuple(tuple(torch.FloatTensor))`, `optional`, returned when ``use_cache=True`` is passed or when ``config.use_cache=True``):
                Tuple of :obj:`tuple(torch.FloatTensor)` of length :obj:`config.n_layers`, with each tuple having 2
                tensors of shape :obj:`(batch_size, num_heads, sequence_length, embed_size_per_head)`) and 2 additional
                tensors of shape :obj:`(batch_size, num_heads, encoder_sequence_length, embed_size_per_head)`.

                Contains pre-computed hidden-states (key and values in the self-attention blocks and in the
                cross-attention blocks) that can be used (see :obj:`past_key_values` input) to speed up sequential
                decoding.

                If :obj:`past_key_values` are used, the user can optionally input only the last
                :obj:`decoder_input_ids` (those that don't have their past key value states given to this model) of
                shape :obj:`(batch_size, 1)` instead of all :obj:`decoder_input_ids`` of shape :obj:`(batch_size,
                sequence_length)`.
            inputs_embeds (:obj:`torch.FloatTensor` of shape :obj:`(batch_size, sequence_length, hidden_size)`, `optional`):
                Optionally, instead of passing :obj:`input_ids` you can choose to directly pass an embedded
                representation. This is useful if you want more control over how to convert :obj:`input_ids` indices
                into associated vectors than the model's internal embedding lookup matrix.
            output_attentions (:obj:`bool`, `optional`):
                Whether or not to return the attentions tensors of all attention layers. See ``attentions`` under
                returned tensors for more detail.
            output_hidden_states (:obj:`bool`, `optional`):
                Whether or not to return the hidden states of all layers. See ``hidden_states`` under returned tensors
                for more detail.
            return_dict (:obj:`bool`, `optional`):
                Whether or not to return a :class:`~transformers.file_utils.ModelOutput` instead of a plain tuple.
        """
        if self.config.use_prefix == 'dlisa' and prefix_state is not None and hasattr(prefix_state, 'biases') and prefix_state.biases is not None:
            prefix_state = prefix_state.biases

        output_attentions = output_attentions if output_attentions is not None else self.config.output_attentions
        output_hidden_states = (
            output_hidden_states if output_hidden_states is not None else self.config.output_hidden_states
        )
        use_cache = use_cache if use_cache is not None else self.config.use_cache
        return_dict = return_dict if return_dict is not None else self.config.use_return_dict

        # retrieve input_ids and inputs_embeds
        if input_ids is not None and inputs_embeds is not None:
            raise ValueError("You cannot specify both decoder_input_ids and decoder_inputs_embeds at the same time")
        elif input_ids is not None:
            input_shape = input_ids.size()
            input_ids = input_ids.view(-1, input_shape[-1])
        elif inputs_embeds is not None:
            input_shape = inputs_embeds.size()[:-1]
        else:
            raise ValueError("You have to specify either decoder_input_ids or decoder_inputs_embeds")

        # past_key_values_length
        past_key_values_length = past_key_values[0][0].shape[2] if past_key_values is not None else 0

        if inputs_embeds is None:
            inputs_embeds = self.embed_tokens(input_ids) * self.embed_scale

        attention_mask = self._prepare_decoder_attention_mask(
            attention_mask, input_shape, inputs_embeds, past_key_values_length
        )

        # expand encoder attention mask
        if encoder_hidden_states is not None and encoder_attention_mask is not None:
            # [bsz, seq_len] -> [bsz, 1, tgt_seq_len, src_seq_len]
            encoder_attention_mask = _expand_mask(encoder_attention_mask, inputs_embeds.dtype, tgt_len=input_shape[-1])

        # embed positions
        positions = self.embed_positions(input_shape, past_key_values_length)

        hidden_states = inputs_embeds + positions
        hidden_states = self.layernorm_embedding(hidden_states)

        hidden_states = nn.functional.dropout(hidden_states, p=self.dropout, training=self.training)

        # decoder layers
        all_hidden_states = () if output_hidden_states else None
        all_self_attns = () if output_attentions else None
        all_cross_attentions = () if (output_attentions and encoder_hidden_states is not None) else None
        next_decoder_cache = () if use_cache else None

        # check if head_mask/cross_attn_head_mask has a correct number of layers specified if desired
        for attn_mask, mask_name in zip([head_mask, cross_attn_head_mask], ["head_mask", "cross_attn_head_mask"]):
            if attn_mask is not None:
                assert attn_mask.size()[0] == (
                    len(self.layers)
                ), f"The `{mask_name}` should be specified for {len(self.layers)} layers, but it is for {head_mask.size()[0]}."

        for idx, decoder_layer in enumerate(self.layers):
            # add LayerDrop (see https://arxiv.org/abs/1909.11556 for description)
            if output_hidden_states:
                all_hidden_states += (hidden_states,)
            dropout_probability = random.uniform(0, 1)
            if self.training and (dropout_probability < self.layerdrop):
                continue

            past_key_value = past_key_values[idx] if past_key_values is not None else None

            if getattr(self.config, "gradient_checkpointing", False) and self.training:

                if use_cache:
                    logger.warning(
                        "`use_cache=True` is incompatible with `config.gradient_checkpointing=True`. Setting "
                        "`use_cache=False`..."
                    )
                    use_cache = False

                def create_custom_forward(module):
                    def custom_forward(*inputs):
                        # None for past_key_value
                        return module(*inputs, output_attentions, use_cache)

                    return custom_forward

                layer_outputs = torch.utils.checkpoint.checkpoint(
                    create_custom_forward(decoder_layer),
                    hidden_states,
                    attention_mask,
                    encoder_hidden_states,
                    encoder_attention_mask,
                    head_mask[idx] if head_mask is not None else None,
                    cross_attn_head_mask[idx] if cross_attn_head_mask is not None else None,
                    None,
                )
            else:
                # print("before prefix is none: {}, idx = {}".format(prefix_state is None, idx))
                if prefix_state is not None and idx + self.config.num_bias_layers >= self.config.encoder_layers:
                    idx = idx - (self.config.encoder_layers - self.config.num_bias_layers)
                    pass_prefix_state = prefix_state[idx] if isinstance(prefix_state, list) else prefix_state
                else:
                    pass_prefix_state = None
                # print("after prefix is none: {}, idx = {}".format(pass_prefix_state, idx))

                layer_outputs = decoder_layer(
                    hidden_states,
                    attention_mask=attention_mask,
                    encoder_hidden_states=encoder_hidden_states,
                    encoder_attention_mask=encoder_attention_mask,
                    layer_head_mask=(head_mask[idx] if head_mask is not None else None),
                    cross_attn_layer_head_mask=(
                        cross_attn_head_mask[idx] if cross_attn_head_mask is not None else None
                    ),
                    past_key_value=past_key_value,
                    output_attentions=output_attentions,
                    use_cache=use_cache,
                    prefix_state=pass_prefix_state,
                    decoder_layer_idx=idx,
                    p_prime=p_prime,
                )
            hidden_states = layer_outputs[0]

            if use_cache:
                next_decoder_cache += (layer_outputs[3 if output_attentions else 1],)

            if output_attentions:
                all_self_attns += (layer_outputs[1],)

                if encoder_hidden_states is not None:
                    all_cross_attentions += (layer_outputs[2],)

        # add hidden states from the last decoder layer
        if output_hidden_states:
            all_hidden_states += (hidden_states,)

        next_cache = next_decoder_cache if use_cache else None
        if not return_dict:
            return tuple(
                v
                for v in [hidden_states, next_cache, all_hidden_states, all_self_attns, all_cross_attentions]
                if v is not None
            )
        return BaseModelOutputWithPastAndCrossAttentions(
            last_hidden_state=hidden_states,
            past_key_values=next_cache,
            hidden_states=all_hidden_states,
            attentions=all_self_attns,
            cross_attentions=all_cross_attentions,
        )


@add_start_docstrings(
    "The bare BART Model outputting raw hidden-states without any specific head on top.",
    BART_START_DOCSTRING,
)
class BartModel(BartPretrainedModel):
    def __init__(self, config: BartConfig):
        super().__init__(config)

        padding_idx, vocab_size = config.pad_token_id, config.vocab_size
        self.shared = nn.Embedding(vocab_size, config.d_model, padding_idx)

        self.encoder = BartEncoder(config, self.shared)
        self.decoder = BartDecoder(config, self.shared)

        self.init_weights()

    def get_input_embeddings(self):
        return self.shared

    def set_input_embeddings(self, value):
        self.shared = value
        self.encoder.embed_tokens = self.shared
        self.decoder.embed_tokens = self.shared

    def get_encoder(self):
        return self.encoder

    def get_decoder(self):
        return self.decoder

    @add_start_docstrings_to_model_forward(BART_INPUTS_DOCSTRING)
    @add_code_sample_docstrings(
        tokenizer_class=_TOKENIZER_FOR_DOC,
        checkpoint=_CHECKPOINT_FOR_DOC,
        output_type=Seq2SeqModelOutput,
        config_class=_CONFIG_FOR_DOC,
    )
    def forward(
        self,
        input_ids=None,
        attention_mask=None,
        decoder_input_ids=None,
        decoder_attention_mask=None,
        head_mask=None,
        decoder_head_mask=None,
        cross_attn_head_mask=None,
        encoder_outputs=None,
        past_key_values=None,
        inputs_embeds=None,
        decoder_inputs_embeds=None,
        use_cache=None,
        output_attentions=None,
        output_hidden_states=None,
        return_dict=None,
        prefix_state=None,
        p_prime=None,
    ):
        # different to other models, Bart automatically creates decoder_input_ids from
        # input_ids if no decoder_input_ids are provided
        if decoder_input_ids is None and decoder_inputs_embeds is None:
            decoder_input_ids = shift_tokens_right(
                input_ids, self.config.pad_token_id, self.config.decoder_start_token_id
            )

        output_attentions = output_attentions if output_attentions is not None else self.config.output_attentions
        output_hidden_states = (
            output_hidden_states if output_hidden_states is not None else self.config.output_hidden_states
        )
        use_cache = use_cache if use_cache is not None else self.config.use_cache
        return_dict = return_dict if return_dict is not None else self.config.use_return_dict

        if encoder_outputs is None:
            encoder_outputs = self.encoder(
                input_ids=input_ids,
                attention_mask=attention_mask,
                head_mask=head_mask,
                inputs_embeds=inputs_embeds,
                output_attentions=output_attentions,
                output_hidden_states=output_hidden_states,
                return_dict=return_dict,
                prefix_state=prefix_state,
            )
            if prefix_state is not None and self.config.use_prefix == 'luna':
                p_prime = prefix_state.forward_pe(encoder_outputs[0], attention_mask)

        # If the user passed a tuple for encoder_outputs, we wrap it in a BaseModelOutput when return_dict=True
        elif return_dict and not isinstance(encoder_outputs, BaseModelOutput):
            encoder_outputs = BaseModelOutput(
                last_hidden_state=encoder_outputs[0],
                hidden_states=encoder_outputs[1] if len(encoder_outputs) > 1 else None,
                attentions=encoder_outputs[2] if len(encoder_outputs) > 2 else None,
            )

        # decoder outputs consists of (dec_features, past_key_value, dec_hidden, dec_attn)
        decoder_outputs = self.decoder(
            input_ids=decoder_input_ids,
            attention_mask=decoder_attention_mask,
            encoder_hidden_states=encoder_outputs[0],
            encoder_attention_mask=attention_mask,
            head_mask=decoder_head_mask,
            cross_attn_head_mask=cross_attn_head_mask,
            past_key_values=past_key_values,
            inputs_embeds=decoder_inputs_embeds,
            use_cache=use_cache,
            output_attentions=output_attentions,
            output_hidden_states=output_hidden_states,
            return_dict=return_dict,
            prefix_state=prefix_state,
            p_prime=p_prime,
        )

        if not return_dict:
            return decoder_outputs + encoder_outputs

        return Seq2SeqModelOutput(
            last_hidden_state=decoder_outputs.last_hidden_state,
            past_key_values=decoder_outputs.past_key_values,
            decoder_hidden_states=decoder_outputs.hidden_states,
            decoder_attentions=decoder_outputs.attentions,
            cross_attentions=decoder_outputs.cross_attentions,
            encoder_last_hidden_state=encoder_outputs.last_hidden_state,
            encoder_hidden_states=encoder_outputs.hidden_states,
            encoder_attentions=encoder_outputs.attentions,
        )


@add_start_docstrings(
    "The BART Model with a language modeling head. Can be used for summarization.", BART_START_DOCSTRING
)
class BartForConditionalGeneration(BartPretrainedModel):
    base_model_prefix = "model"
    _keys_to_ignore_on_load_missing = [r"final_logits_bias", r"lm_head\.weight", r"ef_"]

    def __init__(self, config: BartConfig):
        super().__init__(config)
        self.model = BartModel(config)
        self.register_buffer("final_logits_bias", torch.zeros((1, self.model.shared.num_embeddings)))
        self.lm_head = nn.Linear(config.d_model, self.model.shared.num_embeddings, bias=False)

        self.init_weights()

    def get_encoder(self):
        return self.model.get_encoder()

    def get_decoder(self):
        return self.model.get_decoder()

    def resize_token_embeddings(self, new_num_tokens: int) -> nn.Embedding:
        new_embeddings = super().resize_token_embeddings(new_num_tokens)
        self._resize_final_logits_bias(new_num_tokens)
        return new_embeddings

    def _resize_final_logits_bias(self, new_num_tokens: int) -> None:
        old_num_tokens = self.final_logits_bias.shape[-1]
        if new_num_tokens <= old_num_tokens:
            new_bias = self.final_logits_bias[:, :new_num_tokens]
        else:
            extra_bias = torch.zeros((1, new_num_tokens - old_num_tokens), device=self.final_logits_bias.device)
            new_bias = torch.cat([self.final_logits_bias, extra_bias], dim=1)
        self.register_buffer("final_logits_bias", new_bias)

    def get_output_embeddings(self):
        return self.lm_head

    def set_output_embeddings(self, new_embeddings):
        self.lm_head = new_embeddings

    @add_start_docstrings_to_model_forward(BART_INPUTS_DOCSTRING)
    @replace_return_docstrings(output_type=Seq2SeqLMOutput, config_class=_CONFIG_FOR_DOC)
    @add_end_docstrings(BART_GENERATION_EXAMPLE)
    def forward(
        self,
        input_ids=None,
        attention_mask=None,
        decoder_input_ids=None,
        decoder_attention_mask=None,
        head_mask=None,
        decoder_head_mask=None,
        cross_attn_head_mask=None,
        encoder_outputs=None,
        past_key_values=None,
        inputs_embeds=None,
        decoder_inputs_embeds=None,
        labels=None,
        use_cache=None,
        output_attentions=None,
        output_hidden_states=None,
        return_dict=None,
        prefix_state=None,
        p_prime=None,
    ):
        r"""
        labels (:obj:`torch.LongTensor` of shape :obj:`(batch_size, sequence_length)`, `optional`):
            Labels for computing the masked language modeling loss. Indices should either be in ``[0, ...,
            config.vocab_size]`` or -100 (see ``input_ids`` docstring). Tokens with indices set to ``-100`` are ignored
            (masked), the loss is only computed for the tokens with labels in ``[0, ..., config.vocab_size]``.

        Returns:
        """
        return_dict = return_dict if return_dict is not None else self.config.use_return_dict

        if labels is not None:
            if decoder_input_ids is None:
                decoder_input_ids = shift_tokens_right(
                    labels, self.config.pad_token_id, self.config.decoder_start_token_id
                )

        outputs = self.model(
            input_ids,
            attention_mask=attention_mask,
            decoder_input_ids=decoder_input_ids,
            encoder_outputs=encoder_outputs,
            decoder_attention_mask=decoder_attention_mask,
            head_mask=head_mask,
            decoder_head_mask=decoder_head_mask,
            cross_attn_head_mask=cross_attn_head_mask,
            past_key_values=past_key_values,
            inputs_embeds=inputs_embeds,
            decoder_inputs_embeds=decoder_inputs_embeds,
            use_cache=use_cache,
            output_attentions=output_attentions,
            output_hidden_states=output_hidden_states,
            return_dict=return_dict,
            prefix_state=prefix_state,
            p_prime=p_prime,
        )
        lm_logits = self.lm_head(outputs[0]) + self.final_logits_bias

        masked_lm_loss = None
        if labels is not None:
            loss_fct = CrossEntropyLoss()
            masked_lm_loss = loss_fct(lm_logits.view(-1, self.config.vocab_size), labels.view(-1))

        if not return_dict:
            output = (lm_logits,) + outputs[1:]
            return ((masked_lm_loss,) + output) if masked_lm_loss is not None else output

        return Seq2SeqLMOutput(
            loss=masked_lm_loss,
            logits=lm_logits,
            past_key_values=outputs.past_key_values,
            decoder_hidden_states=outputs.decoder_hidden_states,
            decoder_attentions=outputs.decoder_attentions,
            cross_attentions=outputs.cross_attentions,
            encoder_last_hidden_state=outputs.encoder_last_hidden_state,
            encoder_hidden_states=outputs.encoder_hidden_states,
            encoder_attentions=outputs.encoder_attentions,
        )

    def prepare_inputs_for_generation(
        self,
        decoder_input_ids,
        past=None,
        attention_mask=None,
        head_mask=None,
        decoder_head_mask=None,
        cross_attn_head_mask=None,
        use_cache=None,
        encoder_outputs=None,
        **kwargs
    ):
        # cut decoder_input_ids if past is used
        if past is not None:
            decoder_input_ids = decoder_input_ids[:, -1:]

        if "prefix_state" in kwargs and self.config.use_prefix == 'luna':
            p_prime = kwargs["prefix_state"].forward_pe(encoder_outputs[0], attention_mask)
        else:
            p_prime = None

        # print("generate")
        # logger.info(kwargs["prefix_state"].biases[6]["self"]["prev_key"][:2])
        # input()
        return {
            "input_ids": None,  # encoder_outputs is defined. input_ids not needed
            "encoder_outputs": encoder_outputs,
            "past_key_values": past,
            "decoder_input_ids": decoder_input_ids,
            "attention_mask": attention_mask,
            "head_mask": head_mask,
            "decoder_head_mask": decoder_head_mask,
            "cross_attn_head_mask": cross_attn_head_mask,
            "use_cache": use_cache,  # change this to avoid caching (presumably for debugging)
            "prefix_state": kwargs["prefix_state"] if "prefix_state" in kwargs else None,
            "p_prime": p_prime,
        }

    def prepare_decoder_input_ids_from_labels(self, labels: torch.Tensor):
        return shift_tokens_right(labels, self.config.pad_token_id, self.config.decoder_start_token_id)

    @staticmethod
    def _reorder_cache(past, beam_idx):
        reordered_past = ()
        for layer_past in past:
            # cached cross_attention states don't have to be reordered -> they are always the same
            reordered_past += (
                tuple(past_state.index_select(0, beam_idx) for past_state in layer_past[:2]) + layer_past[2:],
            )
        return reordered_past


@add_start_docstrings(
    """
    Bart model with a sequence classification/head on top (a linear layer on top of the pooled output) e.g. for GLUE
    tasks.
    """,
    BART_START_DOCSTRING,
)
class BartForSequenceClassification(BartPretrainedModel):
    def __init__(self, config: BartConfig, **kwargs):
        super().__init__(config, **kwargs)
        self.model = BartModel(config)
        self.classification_head = BartClassificationHead(
            config.d_model,
            config.d_model,
            config.num_labels,
            config.classifier_dropout,
        )
        self.model._init_weights(self.classification_head.dense)
        self.model._init_weights(self.classification_head.out_proj)

    @add_start_docstrings_to_model_forward(BART_INPUTS_DOCSTRING)
    @add_code_sample_docstrings(
        tokenizer_class=_TOKENIZER_FOR_DOC,
        checkpoint=_CHECKPOINT_FOR_DOC,
        output_type=Seq2SeqSequenceClassifierOutput,
        config_class=_CONFIG_FOR_DOC,
    )
    def forward(
        self,
        input_ids=None,
        attention_mask=None,
        decoder_input_ids=None,
        decoder_attention_mask=None,
        head_mask=None,
        decoder_head_mask=None,
        cross_attn_head_mask=None,
        encoder_outputs=None,
        inputs_embeds=None,
        decoder_inputs_embeds=None,
        labels=None,
        use_cache=None,
        output_attentions=None,
        output_hidden_states=None,
        return_dict=None,
    ):
        r"""
        labels (:obj:`torch.LongTensor` of shape :obj:`(batch_size,)`, `optional`):
            Labels for computing the sequence classification/regression loss. Indices should be in :obj:`[0, ...,
            config.num_labels - 1]`. If :obj:`config.num_labels > 1` a classification loss is computed (Cross-Entropy).
        """
        return_dict = return_dict if return_dict is not None else self.config.use_return_dict
        if labels is not None:
            use_cache = False

        if input_ids is None and inputs_embeds is not None:
            raise NotImplementedError(
                f"Passing input embeddings is currently not supported for {self.__class__.__name__}"
            )

        outputs = self.model(
            input_ids,
            attention_mask=attention_mask,
            decoder_input_ids=decoder_input_ids,
            decoder_attention_mask=decoder_attention_mask,
            head_mask=head_mask,
            decoder_head_mask=decoder_head_mask,
            cross_attn_head_mask=cross_attn_head_mask,
            encoder_outputs=encoder_outputs,
            inputs_embeds=inputs_embeds,
            decoder_inputs_embeds=decoder_inputs_embeds,
            use_cache=use_cache,
            output_attentions=output_attentions,
            output_hidden_states=output_hidden_states,
            return_dict=return_dict,
        )
        hidden_states = outputs[0]  # last hidden state

        eos_mask = input_ids.eq(self.config.eos_token_id)

        if len(torch.unique(eos_mask.sum(1))) > 1:
            raise ValueError("All examples must have the same number of <eos> tokens.")
        sentence_representation = hidden_states[eos_mask, :].view(hidden_states.size(0), -1, hidden_states.size(-1))[
            :, -1, :
        ]
        logits = self.classification_head(sentence_representation)

        loss = None
        if labels is not None:
            if self.config.num_labels == 1:
                # regression
                loss_fct = MSELoss()
                loss = loss_fct(logits.view(-1), labels.view(-1))
            else:
                loss_fct = CrossEntropyLoss()
                loss = loss_fct(logits.view(-1, self.config.num_labels), labels.view(-1))

        if not return_dict:
            output = (logits,) + outputs[1:]
            return ((loss,) + output) if loss is not None else output

        return Seq2SeqSequenceClassifierOutput(
            loss=loss,
            logits=logits,
            past_key_values=outputs.past_key_values,
            decoder_hidden_states=outputs.decoder_hidden_states,
            decoder_attentions=outputs.decoder_attentions,
            cross_attentions=outputs.cross_attentions,
            encoder_last_hidden_state=outputs.encoder_last_hidden_state,
            encoder_hidden_states=outputs.encoder_hidden_states,
            encoder_attentions=outputs.encoder_attentions,
        )


@add_start_docstrings(
    """
    BART Model with a span classification head on top for extractive question-answering tasks like SQuAD (a linear
    layer on top of the hidden-states output to compute `span start logits` and `span end logits`).
    """,
    BART_START_DOCSTRING,
)
class BartForQuestionAnswering(BartPretrainedModel):
    def __init__(self, config):
        super().__init__(config)

        config.num_labels = 2
        self.num_labels = config.num_labels

        self.model = BartModel(config)
        self.qa_outputs = nn.Linear(config.hidden_size, config.num_labels)

        self.model._init_weights(self.qa_outputs)

    @add_start_docstrings_to_model_forward(BART_INPUTS_DOCSTRING)
    @add_code_sample_docstrings(
        tokenizer_class=_TOKENIZER_FOR_DOC,
        checkpoint=_CHECKPOINT_FOR_DOC,
        output_type=Seq2SeqQuestionAnsweringModelOutput,
        config_class=_CONFIG_FOR_DOC,
    )
    def forward(
        self,
        input_ids=None,
        attention_mask=None,
        decoder_input_ids=None,
        decoder_attention_mask=None,
        head_mask=None,
        decoder_head_mask=None,
        cross_attn_head_mask=None,
        encoder_outputs=None,
        start_positions=None,
        end_positions=None,
        inputs_embeds=None,
        decoder_inputs_embeds=None,
        use_cache=None,
        output_attentions=None,
        output_hidden_states=None,
        return_dict=None,
    ):
        r"""
        start_positions (:obj:`torch.LongTensor` of shape :obj:`(batch_size,)`, `optional`):
            Labels for position (index) of the start of the labelled span for computing the token classification loss.
            Positions are clamped to the length of the sequence (`sequence_length`). Position outside of the sequence
            are not taken into account for computing the loss.
        end_positions (:obj:`torch.LongTensor` of shape :obj:`(batch_size,)`, `optional`):
            Labels for position (index) of the end of the labelled span for computing the token classification loss.
            Positions are clamped to the length of the sequence (`sequence_length`). Position outside of the sequence
            are not taken into account for computing the loss.
        """
        return_dict = return_dict if return_dict is not None else self.config.use_return_dict
        if start_positions is not None and end_positions is not None:
            use_cache = False

        outputs = self.model(
            input_ids,
            attention_mask=attention_mask,
            decoder_input_ids=decoder_input_ids,
            decoder_attention_mask=decoder_attention_mask,
            head_mask=head_mask,
            decoder_head_mask=decoder_head_mask,
            cross_attn_head_mask=cross_attn_head_mask,
            encoder_outputs=encoder_outputs,
            inputs_embeds=inputs_embeds,
            decoder_inputs_embeds=decoder_inputs_embeds,
            use_cache=use_cache,
            output_attentions=output_attentions,
            output_hidden_states=output_hidden_states,
            return_dict=return_dict,
        )

        sequence_output = outputs[0]

        logits = self.qa_outputs(sequence_output)
        start_logits, end_logits = logits.split(1, dim=-1)
        start_logits = start_logits.squeeze(-1).contiguous()
        end_logits = end_logits.squeeze(-1).contiguous()

        total_loss = None
        if start_positions is not None and end_positions is not None:
            # If we are on multi-GPU, split add a dimension
            if len(start_positions.size()) > 1:
                start_positions = start_positions.squeeze(-1)
            if len(end_positions.size()) > 1:
                end_positions = end_positions.squeeze(-1)
            # sometimes the start/end positions are outside our model inputs, we ignore these terms
            ignored_index = start_logits.size(1)
            start_positions = start_positions.clamp(0, ignored_index)
            end_positions = end_positions.clamp(0, ignored_index)

            loss_fct = CrossEntropyLoss(ignore_index=ignored_index)
            start_loss = loss_fct(start_logits, start_positions)
            end_loss = loss_fct(end_logits, end_positions)
            total_loss = (start_loss + end_loss) / 2

        if not return_dict:
            output = (
                start_logits,
                end_logits,
            ) + outputs[1:]
            return ((total_loss,) + output) if total_loss is not None else output

        return Seq2SeqQuestionAnsweringModelOutput(
            loss=total_loss,
            start_logits=start_logits,
            end_logits=end_logits,
            past_key_values=outputs.past_key_values,
            decoder_hidden_states=outputs.decoder_hidden_states,
            decoder_attentions=outputs.decoder_attentions,
            cross_attentions=outputs.cross_attentions,
            encoder_last_hidden_state=outputs.encoder_last_hidden_state,
            encoder_hidden_states=outputs.encoder_hidden_states,
            encoder_attentions=outputs.encoder_attentions,
        )


class BartDecoderWrapper(BartPretrainedModel):
    """
    This wrapper class is a helper class to correctly load pretrained checkpoints when the causal language model is
    used in combination with the :class:`~transformers.EncoderDecoderModel` framework.
    """

    def __init__(self, config):
        super().__init__(config)
        self.decoder = BartDecoder(config)

    def forward(self, *args, **kwargs):
        return self.decoder(*args, **kwargs)


class BartForCausalLM(BartPretrainedModel):
    def __init__(self, config):
        super().__init__(config)
        config = copy.deepcopy(config)
        config.is_decoder = True
        config.is_encoder_decoder = False
        self.model = BartDecoderWrapper(config)

        self.lm_head = nn.Linear(config.hidden_size, config.vocab_size, bias=False)

        self.init_weights()

    def get_input_embeddings(self):
        return self.model.decoder.embed_tokens

    def set_input_embeddings(self, value):
        self.model.decoder.embed_tokens = value

    def get_output_embeddings(self):
        return self.lm_head

    def set_output_embeddings(self, new_embeddings):
        self.lm_head = new_embeddings

    def set_decoder(self, decoder):
        self.model.decoder = decoder

    def get_decoder(self):
        return self.model.decoder

    @replace_return_docstrings(output_type=CausalLMOutputWithCrossAttentions, config_class=_CONFIG_FOR_DOC)
    def forward(
        self,
        input_ids=None,
        attention_mask=None,
        encoder_hidden_states=None,
        encoder_attention_mask=None,
        head_mask=None,
        cross_attn_head_mask=None,
        past_key_values=None,
        inputs_embeds=None,
        labels=None,
        use_cache=None,
        output_attentions=None,
        output_hidden_states=None,
        return_dict=None,
    ):
        r"""
        Args:
            input_ids (:obj:`torch.LongTensor` of shape :obj:`(batch_size, sequence_length)`):
                Indices of input sequence tokens in the vocabulary. Padding will be ignored by default should you
                provide it.

                Indices can be obtained using :class:`~transformers.BartTokenizer`. See
                :meth:`transformers.PreTrainedTokenizer.encode` and :meth:`transformers.PreTrainedTokenizer.__call__`
                for details.

                `What are input IDs? <../glossary.html#input-ids>`__
            attention_mask (:obj:`torch.Tensor` of shape :obj:`(batch_size, sequence_length)`, `optional`):
                Mask to avoid performing attention on padding token indices. Mask values selected in ``[0, 1]``:

                - 1 for tokens that are **not masked**,
                - 0 for tokens that are **masked**.

                `What are attention masks? <../glossary.html#attention-mask>`__
            encoder_hidden_states  (:obj:`torch.FloatTensor` of shape :obj:`(batch_size, sequence_length, hidden_size)`, `optional`):
                Sequence of hidden-states at the output of the last layer of the encoder. Used in the cross-attention
                if the model is configured as a decoder.
            encoder_attention_mask (:obj:`torch.FloatTensor` of shape :obj:`(batch_size, sequence_length)`, `optional`):
                Mask to avoid performing attention on the padding token indices of the encoder input. This mask is used
                in the cross-attention if the model is configured as a decoder. Mask values selected in ``[0, 1]``:
            head_mask (:obj:`torch.Tensor` of shape :obj:`(decoder_layers, decoder_attention_heads)`, `optional`):
                Mask to nullify selected heads of the attention modules. Mask values selected in ``[0, 1]``:

                - 1 indicates the head is **not masked**,
                - 0 indicates the head is **masked**.

            cross_attn_head_mask (:obj:`torch.Tensor` of shape :obj:`(decoder_layers, decoder_attention_heads)`, `optional`):
                Mask to nullify selected heads of the cross-attention modules. Mask values selected in ``[0, 1]``:

                - 1 indicates the head is **not masked**,
                - 0 indicates the head is **masked**.

            past_key_values (:obj:`tuple(tuple(torch.FloatTensor))`, `optional`, returned when ``use_cache=True`` is passed or when ``config.use_cache=True``):
                Tuple of :obj:`tuple(torch.FloatTensor)` of length :obj:`config.n_layers`, with each tuple having 2
                tensors of shape :obj:`(batch_size, num_heads, sequence_length, embed_size_per_head)`) and 2 additional
                tensors of shape :obj:`(batch_size, num_heads, encoder_sequence_length, embed_size_per_head)`. The two
                additional tensors are only required when the model is used as a decoder in a Sequence to Sequence
                model.

                Contains pre-computed hidden-states (key and values in the self-attention blocks and in the
                cross-attention blocks) that can be used (see :obj:`past_key_values` input) to speed up sequential
                decoding.

                If :obj:`past_key_values` are used, the user can optionally input only the last ``decoder_input_ids``
                (those that don't have their past key value states given to this model) of shape :obj:`(batch_size, 1)`
                instead of all ``decoder_input_ids`` of shape :obj:`(batch_size, sequence_length)`.
            labels (:obj:`torch.LongTensor` of shape :obj:`(batch_size, sequence_length)`, `optional`):
                Labels for computing the masked language modeling loss. Indices should either be in ``[0, ...,
                config.vocab_size]`` or -100 (see ``input_ids`` docstring). Tokens with indices set to ``-100`` are
                ignored (masked), the loss is only computed for the tokens with labels in ``[0, ...,
                config.vocab_size]``.
            use_cache (:obj:`bool`, `optional`):
                If set to :obj:`True`, :obj:`past_key_values` key value states are returned and can be used to speed up
                decoding (see :obj:`past_key_values`).

                - 1 for tokens that are **not masked**,
                - 0 for tokens that are **masked**.
            output_attentions (:obj:`bool`, `optional`):
                Whether or not to return the attentions tensors of all attention layers. See ``attentions`` under
                returned tensors for more detail.
            output_hidden_states (:obj:`bool`, `optional`):
                Whether or not to return the hidden states of all layers. See ``hidden_states`` under returned tensors
                for more detail.
            return_dict (:obj:`bool`, `optional`):
                Whether or not to return a :class:`~transformers.file_utils.ModelOutput` instead of a plain tuple.

        Returns:

        Example::

            >>> from transformers import BartTokenizer, BartForCausalLM

            >>> tokenizer = BartTokenizer.from_pretrained('facebook/bart-large')
            >>> model = BartForCausalLM.from_pretrained('facebook/bart-large', add_cross_attention=False)
            >>> assert model.config.is_decoder, f"{model.__class__} has to be configured as a decoder."
            >>> inputs = tokenizer("Hello, my dog is cute", return_tensors="pt")
            >>> outputs = model(**inputs)

            >>> last_hidden_states = outputs.last_hidden_state
        """

        output_attentions = output_attentions if output_attentions is not None else self.config.output_attentions
        output_hidden_states = (
            output_hidden_states if output_hidden_states is not None else self.config.output_hidden_states
        )
        return_dict = return_dict if return_dict is not None else self.config.use_return_dict

        # decoder outputs consists of (dec_features, layer_state, dec_hidden, dec_attn)
        outputs = self.model.decoder(
            input_ids=input_ids,
            attention_mask=attention_mask,
            encoder_hidden_states=encoder_hidden_states,
            encoder_attention_mask=encoder_attention_mask,
            head_mask=head_mask,
            cross_attn_head_mask=cross_attn_head_mask,
            past_key_values=past_key_values,
            inputs_embeds=inputs_embeds,
            use_cache=use_cache,
            output_attentions=output_attentions,
            output_hidden_states=output_hidden_states,
            return_dict=return_dict,
        )

        logits = self.lm_head(outputs[0])

        loss = None
        if labels is not None:
            loss_fct = CrossEntropyLoss()
            loss = loss_fct(logits.view(-1, self.config.vocab_size), labels.view(-1))

        if not return_dict:
            output = (logits,) + outputs[1:]
            return (loss,) + output if loss is not None else output

        return CausalLMOutputWithCrossAttentions(
            loss=loss,
            logits=logits,
            past_key_values=outputs.past_key_values,
            hidden_states=outputs.hidden_states,
            attentions=outputs.attentions,
            cross_attentions=outputs.cross_attentions,
        )

    def prepare_inputs_for_generation(self, input_ids, past=None, attention_mask=None, use_cache=None, **kwargs):
        # if model is used as a decoder in encoder-decoder model, the decoder attention mask is created on the fly
        if attention_mask is None:
            attention_mask = input_ids.new_ones(input_ids.shape)

        if past:
            input_ids = input_ids[:, -1:]
        # first step, decoder_cached_states are empty
        return {
            "input_ids": input_ids,  # encoder_outputs is defined. input_ids not needed
            "attention_mask": attention_mask,
            "past_key_values": past,
            "use_cache": use_cache,
        }

    @staticmethod
    def _reorder_cache(past, beam_idx):
        reordered_past = ()
        for layer_past in past:
            reordered_past += (tuple(past_state.index_select(0, beam_idx) for past_state in layer_past),)
        return reordered_past<|MERGE_RESOLUTION|>--- conflicted
+++ resolved
@@ -164,11 +164,7 @@
         self.config = config
         self.cache_key = cache_key
 
-<<<<<<< HEAD
         if 'lisa' in self.use_prefix:
-=======
-        if self.use_prefix == 'lisa' or self.use_prefix == 'lisa_adapter':
->>>>>>> cc6ff1db
             if self.config.lisa_option == 'cross_attn_gate':
                 self.ef_transform_gate = nn.Parameter(torch.zeros(num_heads, self.head_dim, requires_grad=True))
                 self.ef_transform_gate_bias = nn.Parameter(torch.full((self.num_heads,), 2.0, requires_grad=True))
@@ -183,7 +179,7 @@
                 self.ef_plug_q_proj = nn.Linear(embed_dim, embed_dim, bias=bias)
 
         elif self.use_prefix == 'adapter':
-            if self.config.lisa_option == "attn_adapter_drop":
+            if self.config.lisa_option == "attn_adapter":
                 self.ef_attn_adapter = Adapter_Layer(self.config, dropout=self.dropout)
             else:
                 raise ValueError("adapter option not supported")
@@ -241,12 +237,7 @@
             # if encoder bi-directional self-attention `past_key_value` is always `None`
             past_key_value = (key_states, value_states)
 
-<<<<<<< HEAD
-
         if 'lisa' in self.use_prefix and self.config.lisa_option == "cross_attn_gate":
-=======
-        if self.use_prefix == "lisa" and self.config.lisa_option == "cross_attn_gate":
->>>>>>> cc6ff1db
             x = query_states.view(bsz, tgt_len, self.num_heads, self.head_dim)
             gates = torch.sigmoid((x * self.ef_transform_gate[None, None, :, :]).sum(-1) + self.ef_transform_gate_bias).unsqueeze(-1) # bsz, tgt_len, num_heads, 1
             # print(gates)
@@ -342,15 +333,10 @@
 
                 cross_attn_output = cross_attn_output.reshape(bsz, tgt_len, embed_dim)
 
-<<<<<<< HEAD
-        if self.use_prefix == 'adapter':
-            if self.config.lisa_option == "attn_adapter_drop":
-                cross_attn_output = self.ef_attn_adapter.forward(hidden_states, if_residual=False)
-=======
+
         if self.config.use_prefix == 'adapter':
-            if self.config.adapter_option == "attn_adapter":
-                cross_attn_output = self.attn_adapter(hidden_states, residule=False)
->>>>>>> cc6ff1db
+            if self.config.lisa_option == "attn_adapter":
+                cross_attn_output = self.ef_attn_adapter(hidden_states, residule=False)
 
         src_len = key_states.size(1)
         attn_weights = torch.bmm(query_states, key_states.transpose(1, 2))
@@ -409,7 +395,6 @@
         if cross_attn_output is not None:
             attn_output = attn_output + cross_attn_output
 
-<<<<<<< HEAD
         if 'lisa' in self.use_prefix and (self.config.lisa_option == 'cross_attn_plug_before_outproj' or self.config.lisa_option == 'mh_adaptor_before_outproj'):
             if self.config.mh_reuse_proj:
                 ef_query_states = self.q_proj(self.ef_transform_layer_norm(attn_output))
@@ -438,7 +423,7 @@
             # residule
             attn_output = attn_output + ef_cross_attn_output
 
-=======
+
         if prefix_state is not None and self.use_prefix == 'learn_bias':
             bias_embeds = prefix_state.get(self.cache_key)
             if self.training:
@@ -462,7 +447,6 @@
 
             bias = bias_embeds[start:end, :]
             attn_output = attn_output + bias
->>>>>>> cc6ff1db
 
         # import pdb; pdb.set_trace()
         attn_output = self.out_proj(attn_output)
@@ -566,11 +550,7 @@
 
         hidden_states = nn.functional.dropout(hidden_states, p=self.dropout, training=self.training)
 
-<<<<<<< HEAD
         if 'lisa' in self.config.use_prefix and self.config.lisa_option == 'with_adapter':
-=======
-        if self.config.use_prefix == 'lisa_adapter':
->>>>>>> cc6ff1db
             hidden_states = prefix_state["encoder_adapters"](hidden_states)
 
         hidden_states = residual + hidden_states
@@ -718,11 +698,7 @@
         hidden_states = self.fc2(hidden_states)
         hidden_states = nn.functional.dropout(hidden_states, p=self.dropout, training=self.training)
 
-<<<<<<< HEAD
         if 'lisa' in self.config.use_prefix == 'lisa' and self.config.lisa_option == 'with_adapter':
-=======
-        if self.config.use_prefix == 'lisa_adapter':
->>>>>>> cc6ff1db
             hidden_states = prefix_state["decoder_adapters"](hidden_states)
 
         hidden_states = residual + hidden_states
